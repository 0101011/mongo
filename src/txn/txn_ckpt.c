--- conflicted
+++ resolved
@@ -47,39 +47,16 @@
 		if (!target_list) {
 			WT_ERR(__wt_scr_alloc(session, 512, &tmp));
 			target_list = 1;
-<<<<<<< HEAD
-=======
-			WT_ERR(__wt_buf_fmt(session, tmp, "%.*s",
-			    (int)k.len, k.str));
-
-			if (v.len != 0)
-				WT_ERR_MSG(session, EINVAL,
-				    "invalid checkpoint target \"%s\": "
-				    "URIs may require quoting",
-				    (const char *)tmp->data);
-
-			ret = __wt_schema_worker(
-			    session, tmp->data, __wt_checkpoint, cfg, 0);
-
-			if (ret != 0)
-				WT_ERR_MSG(session, ret, "%s",
-				    (const char *)tmp->data);
->>>>>>> 8c43afc2
 		}
-		WT_ERR(__wt_buf_fmt(session, tmp, "%.*s", (int)k.len, k.str));
 
 		if (v.len != 0)
 			WT_ERR_MSG(session, EINVAL,
-			    "invalid checkpoint target \"%s\": "
-			    "URIs may require quoting",
+			    "invalid checkpoint target \"%s\": URIs may "
+			    "require quoting",
 			    (const char *)tmp->data);
 
-		__wt_spin_lock(session, &conn->schema_lock);
-		ret = __wt_schema_worker(
-		    session, tmp->data, __wt_checkpoint, cfg, 0);
-		__wt_spin_unlock(session, &conn->schema_lock);
-
-		if (ret != 0)
+		if ((ret = __wt_schema_worker(
+		    session, tmp->data, __wt_checkpoint, cfg, 0)) != 0)
 			WT_ERR_MSG(session, ret, "%s", (const char *)tmp->data);
 	}
 	WT_ERR_NOTFOUND_OK(ret);
