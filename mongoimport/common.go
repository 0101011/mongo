--- conflicted
+++ resolved
@@ -243,143 +243,6 @@
 	if !existingKey {
 		*document = append(*document, bson.DocElem{keyName, subDocument})
 	}
-}
-
-// streamDocuments concurrently processes data gotten from the inputChan
-// channel in parallel and then sends over the processed data to the outputChan
-// channel - either in sequence or concurrently (depending on the value of
-// ordered) - in which the data was received
-func streamDocuments(ordered bool, inputChan chan ConvertibleDoc, outputChan chan bson.D, errChan chan error) {
-	var importWorkers []*ImportWorker
-	// initialize all our concurrent processing threads
-	wg := &sync.WaitGroup{}
-	inChan := inputChan
-	outChan := outputChan
-	for i := 0; i < numProcessingThreads; i++ {
-		if ordered {
-			// TODO: experiment with buffered channel size; the buffer size of
-			// inChan should always be the same as that of outChan
-			workerBufferSize := 100
-			inChan = make(chan ConvertibleDoc, workerBufferSize)
-			outChan = make(chan bson.D, workerBufferSize)
-		}
-		importWorker := &ImportWorker{
-			unprocessedDataChan:   inChan,
-			processedDocumentChan: outChan,
-		}
-		importWorkers = append(importWorkers, importWorker)
-		wg.Add(1)
-		go func() {
-			defer wg.Done()
-			if err := importWorker.processDocuments(ordered); err != nil {
-				errChan <- err
-			}
-		}()
-	}
-
-	// if ordered, we have to coordinate the sequence in which processed
-	// documents are passed to the main read channel
-	if ordered {
-		doSequentialStreaming(importWorkers, inputChan, outputChan)
-	}
-	wg.Wait()
-	close(outputChan)
-}
-
-// tokensToBSON reads in slice of records - along with ordered fields names -
-// and returns a BSON document for the record.
-func tokensToBSON(fields, tokens []string, numProcessed uint64) (bson.D, error) {
-	log.Logf(log.DebugLow, "got line: %v", tokens)
-	var parsedValue interface{}
-	document := bson.D{}
-	for index, token := range tokens {
-		parsedValue = getParsedValue(token)
-		if index < len(fields) {
-			if strings.Index(fields[index], ".") != -1 {
-				setNestedValue(fields[index], parsedValue, &document)
-			} else {
-				document = append(document, bson.DocElem{fields[index], parsedValue})
-			}
-		} else {
-			key := "field" + strconv.Itoa(index)
-			if util.StringSliceContains(fields, key) {
-				return nil, fmt.Errorf("Duplicate header name - on %v - for token #%v ('%v') in document #%v",
-					key, index+1, parsedValue, numProcessed)
-			}
-			document = append(document, bson.DocElem{key, parsedValue})
-		}
-	}
-	return document, nil
-}
-
-// validateHeaders takes an InputReader, and does some validation on the
-// header fields. It returns an error if an issue is found in the header list
-func validateHeaders(inputReader InputReader, hasHeaderLine bool) (validatedFields []string, err error) {
-	unsortedHeaders := []string{}
-	if hasHeaderLine {
-		unsortedHeaders, err = inputReader.ReadHeadersFromSource()
-		if err != nil {
-			return nil, err
-		}
-	} else {
-		unsortedHeaders = inputReader.GetHeaders()
-	}
-
-	headers := make([]string, len(unsortedHeaders), len(unsortedHeaders))
-	copy(headers, unsortedHeaders)
-	sort.Sort(sort.StringSlice(headers))
-
-	for index, header := range headers {
-		if strings.HasSuffix(header, ".") || strings.HasPrefix(header, ".") {
-			return nil, fmt.Errorf("header '%v' can not start or end in '.'", header)
-		}
-		if strings.Contains(header, "..") {
-			return nil, fmt.Errorf("header '%v' can not contain consecutive '.' characters", header)
-		}
-		// NOTE: since headers is sorted, this check ensures that no header
-		// is incompatible with another one that occurs further down the list.
-		// meant to prevent cases where we have headers like "a" and "a.c"
-		for _, latterHeader := range headers[index+1:] {
-			// NOTE: this means we will not support imports that have fields that
-			// include e.g. a, a.b
-			if strings.HasPrefix(latterHeader, header+".") {
-				return nil, fmt.Errorf("incompatible headers found: '%v' and '%v",
-					header, latterHeader)
-			}
-			// NOTE: this means we will not support imports that have fields like
-			// a, a - since this is invalid in MongoDB
-			if header == latterHeader {
-				return nil, fmt.Errorf("headers can not be identical: '%v' and '%v",
-					header, latterHeader)
-			}
-		}
-		validatedFields = append(validatedFields, unsortedHeaders[index])
-	}
-	if len(headers) == 1 {
-		log.Logf(log.Info, "using field: %v", validatedFields[0])
-	} else {
-		log.Logf(log.Info, "using fields: %v", strings.Join(validatedFields, ","))
-	}
-	return validatedFields, nil
-}
-
-// processDocuments reads from the ConvertibleDoc channel and for a record,
-// converts it to a bson.D document before sending it on the
-// processedDocumentChan channel. Once the input channel it closed it closed
-// the processed channel if the worker streams its reads in order
-func (importWorker *ImportWorker) processDocuments(ordered bool) error {
-	for convertibleDoc := range importWorker.unprocessedDataChan {
-		document, err := convertibleDoc.Convert()
-		if err != nil {
-			return err
-		}
-		importWorker.processedDocumentChan <- document
-	}
-	if ordered {
-		close(importWorker.processedDocumentChan)
-	}
-	return nil
-<<<<<<< HEAD
 }
 
 // streamDocuments concurrently processes data gotten from the inputChan
@@ -423,52 +286,97 @@
 	close(outputChan)
 }
 
-// insertDocuments writes the given documents to the specified collection and
-// returns the number of documents inserted and an error. It can handle both
-// ordered and unordered writes. If both a write error and a write concern error
-// are encountered, the write error is returned. If the target server is not
-// capable of handling write commands, it returns an error.
-func insertDocuments(documents []bson.Raw, collection *mgo.Collection, ordered bool, writeConcern string) (int, error) {
-	// mongod v2.6 requires you to explicitly pass an integer for numeric write
-	// concerns
-	var wc interface{}
-	if intWriteConcern, err := strconv.Atoi(writeConcern); err != nil {
-		wc = writeConcern
+// tokensToBSON reads in slice of records - along with ordered fields names -
+// and returns a BSON document for the record.
+func tokensToBSON(fields, tokens []string, numProcessed uint64) (bson.D, error) {
+	log.Logf(log.DebugLow, "got line: %v", tokens)
+	var parsedValue interface{}
+	document := bson.D{}
+	for index, token := range tokens {
+		parsedValue = getParsedValue(token)
+		if index < len(fields) {
+			if strings.Index(fields[index], ".") != -1 {
+				setNestedValue(fields[index], parsedValue, &document)
+			} else {
+				document = append(document, bson.DocElem{fields[index], parsedValue})
+			}
+		} else {
+			key := "field" + strconv.Itoa(index)
+			if util.StringSliceContains(fields, key) {
+				return nil, fmt.Errorf("Duplicate header name - on %v - for token #%v ('%v') in document #%v",
+					key, index+1, parsedValue, numProcessed)
+			}
+			document = append(document, bson.DocElem{key, parsedValue})
+		}
+	}
+	return document, nil
+}
+
+// validateHeaders takes an InputReader, and does some validation on the
+// header fields. It returns an error if an issue is found in the header list
+func validateHeaders(inputReader InputReader, hasHeaderLine bool) (validatedFields []string, err error) {
+	unsortedHeaders := []string{}
+	if hasHeaderLine {
+		unsortedHeaders, err = inputReader.ReadHeadersFromSource()
+		if err != nil {
+			return nil, err
+		}
 	} else {
-		wc = intWriteConcern
-	}
-
-	response := &db.WriteCommandResponse{}
-	err := collection.Database.Run(
-		bson.D{
-			bson.DocElem{"insert", collection.Name},
-			bson.DocElem{"ordered", ordered},
-			bson.DocElem{"documents", documents},
-			bson.DocElem{"writeConcern", bson.D{bson.DocElem{"w", wc}}},
-		}, response)
-	if err != nil {
-		return 0, err
-	}
-	// if the write concern is 0, n is not present in the response document
-	// so we return immediately with no errors
-	if response.NumAffected == nil {
-		return len(documents), nil
-	}
-	if response.Ok == 0 {
-		// the command itself failed (authentication failed.., syntax error)
-		return 0, fmt.Errorf("write command failed")
-	} else if len(response.WriteErrors) != 0 {
-		// happens if the server couldn't write the data; e.g. because of a
-		// duplicate key, running out of disk space, etc
-		for _, writeError := range response.WriteErrors {
-			log.Logf(log.Always, writeError.Errmsg)
-		}
-		return *response.NumAffected, fmt.Errorf("encountered write errors")
-	} else if response.WriteConcernError.Errmsg != "" {
-		log.Logf(log.Always, response.WriteConcernError.Errmsg)
-		return 0, fmt.Errorf("encountered write concern error")
-	}
-	return *response.NumAffected, nil
-=======
->>>>>>> 1817796f
+		unsortedHeaders = inputReader.GetHeaders()
+	}
+
+	headers := make([]string, len(unsortedHeaders), len(unsortedHeaders))
+	copy(headers, unsortedHeaders)
+	sort.Sort(sort.StringSlice(headers))
+
+	for index, header := range headers {
+		if strings.HasSuffix(header, ".") || strings.HasPrefix(header, ".") {
+			return nil, fmt.Errorf("header '%v' can not start or end in '.'", header)
+		}
+		if strings.Contains(header, "..") {
+			return nil, fmt.Errorf("header '%v' can not contain consecutive '.' characters", header)
+		}
+		// NOTE: since headers is sorted, this check ensures that no header
+		// is incompatible with another one that occurs further down the list.
+		// meant to prevent cases where we have headers like "a" and "a.c"
+		for _, latterHeader := range headers[index+1:] {
+			// NOTE: this means we will not support imports that have fields that
+			// include e.g. a, a.b
+			if strings.HasPrefix(latterHeader, header+".") {
+				return nil, fmt.Errorf("incompatible headers found: '%v' and '%v",
+					header, latterHeader)
+			}
+			// NOTE: this means we will not support imports that have fields like
+			// a, a - since this is invalid in MongoDB
+			if header == latterHeader {
+				return nil, fmt.Errorf("headers can not be identical: '%v' and '%v",
+					header, latterHeader)
+			}
+		}
+		validatedFields = append(validatedFields, unsortedHeaders[index])
+	}
+	if len(headers) == 1 {
+		log.Logf(log.Info, "using field: %v", validatedFields[0])
+	} else {
+		log.Logf(log.Info, "using fields: %v", strings.Join(validatedFields, ","))
+	}
+	return validatedFields, nil
+}
+
+// processDocuments reads from the ConvertibleDoc channel and for a record,
+// converts it to a bson.D document before sending it on the
+// processedDocumentChan channel. Once the input channel it closed it closed
+// the processed channel if the worker streams its reads in order
+func (importWorker *ImportWorker) processDocuments(ordered bool) error {
+	for convertibleDoc := range importWorker.unprocessedDataChan {
+		document, err := convertibleDoc.Convert()
+		if err != nil {
+			return err
+		}
+		importWorker.processedDocumentChan <- document
+	}
+	if ordered {
+		close(importWorker.processedDocumentChan)
+	}
+	return nil
 }