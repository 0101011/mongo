/* DO NOT EDIT: automatically built by dist/stat.py. */

#include "wt_internal.h"

static const char * const __stats_dsrc_desc[] = {
	"block-manager: file allocation unit size",
	"block-manager: blocks allocated",
	"block-manager: checkpoint size",
	"block-manager: allocations requiring file extension",
	"block-manager: blocks freed",
	"block-manager: file magic number",
	"block-manager: file major version number",
	"block-manager: minor version number",
	"block-manager: file bytes available for reuse",
	"block-manager: file size in bytes",
	"LSM: bloom filters in the LSM tree",
	"LSM: bloom filter false positives",
	"LSM: bloom filter hits",
	"LSM: bloom filter misses",
	"LSM: bloom filter pages evicted from cache",
	"LSM: bloom filter pages read into cache",
	"LSM: total size of bloom filters",
	"btree: btree checkpoint generation",
	"btree: column-store variable-size deleted values",
	"btree: column-store fixed-size leaf pages",
	"btree: column-store internal pages",
	"btree: column-store variable-size leaf pages",
	"btree: pages rewritten by compaction",
	"btree: number of key/value pairs",
	"btree: fixed-record size",
	"btree: maximum tree depth",
	"btree: maximum internal page key size",
	"btree: maximum internal page size",
	"btree: maximum leaf page key size",
	"btree: maximum leaf page size",
	"btree: maximum leaf page value size",
	"btree: overflow pages",
	"btree: row-store internal pages",
	"btree: row-store leaf pages",
	"cache: bytes read into cache",
	"cache: bytes written from cache",
	"cache: checkpoint blocked page eviction",
	"cache: unmodified pages evicted",
	"cache: page split during eviction deepened the tree",
	"cache: modified pages evicted",
	"cache: data source pages selected for eviction unable to be evicted",
	"cache: hazard pointer blocked page eviction",
	"cache: internal pages evicted",
	"cache: pages split during eviction",
	"cache: in-memory page splits",
	"cache: overflow values cached in memory",
	"cache: pages read into cache",
	"cache: pages read into cache requiring lookaside entries",
	"cache: overflow pages read into cache",
	"cache: pages written from cache",
	"compression: raw compression call failed, no additional data available",
	"compression: raw compression call failed, additional data available",
	"compression: raw compression call succeeded",
	"compression: compressed pages read",
	"compression: compressed pages written",
	"compression: page written failed to compress",
	"compression: page written was too small to compress",
	"cursor: create calls",
	"cursor: insert calls",
	"cursor: bulk-loaded cursor-insert calls",
	"cursor: cursor-insert key and value bytes inserted",
	"cursor: next calls",
	"cursor: prev calls",
	"cursor: remove calls",
	"cursor: cursor-remove key bytes removed",
	"cursor: reset calls",
	"cursor: restarted searches",
	"cursor: search calls",
	"cursor: search near calls",
	"cursor: update calls",
	"cursor: cursor-update value bytes updated",
	"LSM: sleep for LSM checkpoint throttle",
	"LSM: chunks in the LSM tree",
	"LSM: highest merge generation in the LSM tree",
	"LSM: queries that could have benefited from a Bloom filter that did not exist",
	"LSM: sleep for LSM merge throttle",
	"reconciliation: dictionary matches",
	"reconciliation: internal page multi-block writes",
	"reconciliation: leaf page multi-block writes",
	"reconciliation: maximum blocks required for a page",
	"reconciliation: internal-page overflow keys",
	"reconciliation: leaf-page overflow keys",
	"reconciliation: overflow values written",
	"reconciliation: pages deleted",
	"reconciliation: page checksum matches",
	"reconciliation: page reconciliation calls",
	"reconciliation: page reconciliation calls for eviction",
	"reconciliation: page reconciliation block requires lookaside records",
	"reconciliation: leaf page key bytes discarded using prefix compression",
	"reconciliation: internal page key bytes discarded using suffix compression",
	"session: object compaction",
	"session: open cursor count",
	"transaction: update conflicts",
};

const char *
__wt_stat_dsrc_desc(int slot)
{
	return (__stats_dsrc_desc[slot]);
}

void
__wt_stat_dsrc_init_single(WT_DSRC_STATS *stats)
{
	memset(stats, 0, sizeof(*stats));
}

void
__wt_stat_dsrc_init(WT_DATA_HANDLE *handle)
{
	int i;

	for (i = 0; i < WT_COUNTER_SLOTS; ++i) {
		handle->stats[i] = &handle->stat_array[i];
		__wt_stat_dsrc_init_single(handle->stats[i]);
	}
}

void
__wt_stat_dsrc_clear_single(WT_DSRC_STATS *stats)
{
	stats->block_extension = 0;
	stats->block_alloc = 0;
	stats->block_free = 0;
	stats->block_checkpoint_size = 0;
	stats->allocation_size = 0;
	stats->block_reuse_bytes = 0;
	stats->block_magic = 0;
	stats->block_major = 0;
	stats->block_size = 0;
	stats->block_minor = 0;
		/* not clearing btree_checkpoint_generation */
	stats->btree_column_fix = 0;
	stats->btree_column_internal = 0;
	stats->btree_column_deleted = 0;
	stats->btree_column_variable = 0;
	stats->btree_fixed_len = 0;
	stats->btree_maxintlkey = 0;
	stats->btree_maxintlpage = 0;
	stats->btree_maxleafkey = 0;
	stats->btree_maxleafpage = 0;
	stats->btree_maxleafvalue = 0;
	stats->btree_maximum_depth = 0;
	stats->btree_entries = 0;
	stats->btree_overflow = 0;
	stats->btree_compact_rewrite = 0;
	stats->btree_row_internal = 0;
	stats->btree_row_leaf = 0;
	stats->cache_bytes_read = 0;
	stats->cache_bytes_write = 0;
	stats->cache_eviction_checkpoint = 0;
	stats->cache_eviction_fail = 0;
	stats->cache_eviction_hazard = 0;
	stats->cache_inmem_split = 0;
	stats->cache_eviction_internal = 0;
	stats->cache_eviction_dirty = 0;
	stats->cache_read_overflow = 0;
	stats->cache_overflow_value = 0;
	stats->cache_eviction_deepen = 0;
	stats->cache_read = 0;
	stats->cache_read_lookaside = 0;
	stats->cache_eviction_split = 0;
	stats->cache_write = 0;
	stats->cache_eviction_clean = 0;
	stats->compress_read = 0;
	stats->compress_write = 0;
	stats->compress_write_fail = 0;
	stats->compress_write_too_small = 0;
	stats->compress_raw_fail_temporary = 0;
	stats->compress_raw_fail = 0;
	stats->compress_raw_ok = 0;
	stats->cursor_insert_bulk = 0;
	stats->cursor_create = 0;
	stats->cursor_insert_bytes = 0;
	stats->cursor_remove_bytes = 0;
	stats->cursor_update_bytes = 0;
	stats->cursor_insert = 0;
	stats->cursor_next = 0;
	stats->cursor_prev = 0;
	stats->cursor_remove = 0;
	stats->cursor_reset = 0;
	stats->cursor_restart = 0;
	stats->cursor_search = 0;
	stats->cursor_search_near = 0;
	stats->cursor_update = 0;
	stats->bloom_false_positive = 0;
	stats->bloom_hit = 0;
	stats->bloom_miss = 0;
	stats->bloom_page_evict = 0;
	stats->bloom_page_read = 0;
	stats->bloom_count = 0;
	stats->lsm_chunk_count = 0;
	stats->lsm_generation_max = 0;
	stats->lsm_lookup_no_bloom = 0;
	stats->lsm_checkpoint_throttle = 0;
	stats->lsm_merge_throttle = 0;
	stats->bloom_size = 0;
	stats->rec_dictionary = 0;
	stats->rec_suffix_compression = 0;
	stats->rec_multiblock_internal = 0;
	stats->rec_overflow_key_internal = 0;
	stats->rec_prefix_compression = 0;
	stats->rec_multiblock_leaf = 0;
	stats->rec_overflow_key_leaf = 0;
	stats->rec_multiblock_max = 0;
	stats->rec_overflow_value = 0;
	stats->rec_page_match = 0;
	stats->rec_pages_lookaside = 0;
	stats->rec_pages = 0;
	stats->rec_pages_eviction = 0;
	stats->rec_page_delete = 0;
	stats->session_compact = 0;
		/* not clearing session_cursor_open */
	stats->txn_update_conflict = 0;
}

void
__wt_stat_dsrc_clear_all(WT_DSRC_STATS **stats)
{
	u_int i;

	for (i = 0; i < WT_COUNTER_SLOTS; ++i)
		__wt_stat_dsrc_clear_single(stats[i]);
}

void
__wt_stat_dsrc_aggregate_single(
    WT_DSRC_STATS *from, WT_DSRC_STATS *to)
{
	to->block_extension += from->block_extension;
	to->block_alloc += from->block_alloc;
	to->block_free += from->block_free;
	to->block_checkpoint_size += from->block_checkpoint_size;
	to->allocation_size = from->allocation_size;
	to->block_reuse_bytes += from->block_reuse_bytes;
	to->block_magic = from->block_magic;
	to->block_major = from->block_major;
	to->block_size += from->block_size;
	to->block_minor = from->block_minor;
	to->btree_checkpoint_generation += from->btree_checkpoint_generation;
	to->btree_column_fix += from->btree_column_fix;
	to->btree_column_internal += from->btree_column_internal;
	to->btree_column_deleted += from->btree_column_deleted;
	to->btree_column_variable += from->btree_column_variable;
	to->btree_fixed_len = from->btree_fixed_len;
	if (from->btree_maxintlkey > to->btree_maxintlkey)
		to->btree_maxintlkey = from->btree_maxintlkey;
	if (from->btree_maxintlpage > to->btree_maxintlpage)
		to->btree_maxintlpage = from->btree_maxintlpage;
	if (from->btree_maxleafkey > to->btree_maxleafkey)
		to->btree_maxleafkey = from->btree_maxleafkey;
	if (from->btree_maxleafpage > to->btree_maxleafpage)
		to->btree_maxleafpage = from->btree_maxleafpage;
	if (from->btree_maxleafvalue > to->btree_maxleafvalue)
		to->btree_maxleafvalue = from->btree_maxleafvalue;
	if (from->btree_maximum_depth > to->btree_maximum_depth)
		to->btree_maximum_depth = from->btree_maximum_depth;
<<<<<<< HEAD
	to->btree_entries +=
	    from->btree_entries;
	to->btree_overflow +=
	    from->btree_overflow;
	to->btree_compact_rewrite +=
	    from->btree_compact_rewrite;
	to->btree_row_internal +=
	    from->btree_row_internal;
	to->btree_row_leaf +=
	    from->btree_row_leaf;
	to->cache_bytes_read +=
	    from->cache_bytes_read;
	to->cache_bytes_write +=
	    from->cache_bytes_write;
	to->cache_eviction_checkpoint +=
	    from->cache_eviction_checkpoint;
	to->cache_eviction_fail +=
	    from->cache_eviction_fail;
	to->cache_eviction_hazard +=
	    from->cache_eviction_hazard;
	to->cache_inmem_split +=
	    from->cache_inmem_split;
	to->cache_eviction_internal +=
	    from->cache_eviction_internal;
	to->cache_eviction_dirty +=
	    from->cache_eviction_dirty;
	to->cache_read_overflow +=
	    from->cache_read_overflow;
	to->cache_overflow_value +=
	    from->cache_overflow_value;
	to->cache_eviction_deepen +=
	    from->cache_eviction_deepen;
	to->cache_read +=
	    from->cache_read;
	to->cache_read_lookaside +=
	    from->cache_read_lookaside;
	to->cache_eviction_split +=
	    from->cache_eviction_split;
	to->cache_write +=
	    from->cache_write;
	to->cache_eviction_clean +=
	    from->cache_eviction_clean;
	to->compress_read +=
	    from->compress_read;
	to->compress_write +=
	    from->compress_write;
	to->compress_write_fail +=
	    from->compress_write_fail;
	to->compress_write_too_small +=
	    from->compress_write_too_small;
	to->compress_raw_fail_temporary +=
	    from->compress_raw_fail_temporary;
	to->compress_raw_fail +=
	    from->compress_raw_fail;
	to->compress_raw_ok +=
	    from->compress_raw_ok;
	to->cursor_insert_bulk +=
	    from->cursor_insert_bulk;
	to->cursor_create +=
	    from->cursor_create;
	to->cursor_insert_bytes +=
	    from->cursor_insert_bytes;
	to->cursor_remove_bytes +=
	    from->cursor_remove_bytes;
	to->cursor_update_bytes +=
	    from->cursor_update_bytes;
	to->cursor_insert +=
	    from->cursor_insert;
	to->cursor_next +=
	    from->cursor_next;
	to->cursor_prev +=
	    from->cursor_prev;
	to->cursor_remove +=
	    from->cursor_remove;
	to->cursor_reset +=
	    from->cursor_reset;
	to->cursor_restart +=
	    from->cursor_restart;
	to->cursor_search +=
	    from->cursor_search;
	to->cursor_search_near +=
	    from->cursor_search_near;
	to->cursor_update +=
	    from->cursor_update;
	to->bloom_false_positive +=
	    from->bloom_false_positive;
	to->bloom_hit +=
	    from->bloom_hit;
	to->bloom_miss +=
	    from->bloom_miss;
	to->bloom_page_evict +=
	    from->bloom_page_evict;
	to->bloom_page_read +=
	    from->bloom_page_read;
	to->bloom_count +=
	    from->bloom_count;
	to->lsm_chunk_count +=
	    from->lsm_chunk_count;
=======
	to->btree_entries += from->btree_entries;
	to->btree_overflow += from->btree_overflow;
	to->btree_compact_rewrite += from->btree_compact_rewrite;
	to->btree_row_internal += from->btree_row_internal;
	to->btree_row_leaf += from->btree_row_leaf;
	to->cache_bytes_read += from->cache_bytes_read;
	to->cache_bytes_write += from->cache_bytes_write;
	to->cache_eviction_checkpoint += from->cache_eviction_checkpoint;
	to->cache_eviction_fail += from->cache_eviction_fail;
	to->cache_eviction_hazard += from->cache_eviction_hazard;
	to->cache_inmem_split += from->cache_inmem_split;
	to->cache_eviction_internal += from->cache_eviction_internal;
	to->cache_eviction_dirty += from->cache_eviction_dirty;
	to->cache_read_overflow += from->cache_read_overflow;
	to->cache_overflow_value += from->cache_overflow_value;
	to->cache_eviction_deepen += from->cache_eviction_deepen;
	to->cache_read += from->cache_read;
	to->cache_eviction_split += from->cache_eviction_split;
	to->cache_write += from->cache_write;
	to->cache_eviction_clean += from->cache_eviction_clean;
	to->compress_read += from->compress_read;
	to->compress_write += from->compress_write;
	to->compress_write_fail += from->compress_write_fail;
	to->compress_write_too_small += from->compress_write_too_small;
	to->compress_raw_fail_temporary += from->compress_raw_fail_temporary;
	to->compress_raw_fail += from->compress_raw_fail;
	to->compress_raw_ok += from->compress_raw_ok;
	to->cursor_insert_bulk += from->cursor_insert_bulk;
	to->cursor_create += from->cursor_create;
	to->cursor_insert_bytes += from->cursor_insert_bytes;
	to->cursor_remove_bytes += from->cursor_remove_bytes;
	to->cursor_update_bytes += from->cursor_update_bytes;
	to->cursor_insert += from->cursor_insert;
	to->cursor_next += from->cursor_next;
	to->cursor_prev += from->cursor_prev;
	to->cursor_remove += from->cursor_remove;
	to->cursor_reset += from->cursor_reset;
	to->cursor_restart += from->cursor_restart;
	to->cursor_search += from->cursor_search;
	to->cursor_search_near += from->cursor_search_near;
	to->cursor_update += from->cursor_update;
	to->bloom_false_positive += from->bloom_false_positive;
	to->bloom_hit += from->bloom_hit;
	to->bloom_miss += from->bloom_miss;
	to->bloom_page_evict += from->bloom_page_evict;
	to->bloom_page_read += from->bloom_page_read;
	to->bloom_count += from->bloom_count;
	to->lsm_chunk_count += from->lsm_chunk_count;
>>>>>>> 55110bae
	if (from->lsm_generation_max > to->lsm_generation_max)
		to->lsm_generation_max = from->lsm_generation_max;
	to->lsm_lookup_no_bloom += from->lsm_lookup_no_bloom;
	to->lsm_checkpoint_throttle += from->lsm_checkpoint_throttle;
	to->lsm_merge_throttle += from->lsm_merge_throttle;
	to->bloom_size += from->bloom_size;
	to->rec_dictionary += from->rec_dictionary;
	to->rec_suffix_compression += from->rec_suffix_compression;
	to->rec_multiblock_internal += from->rec_multiblock_internal;
	to->rec_overflow_key_internal += from->rec_overflow_key_internal;
	to->rec_prefix_compression += from->rec_prefix_compression;
	to->rec_multiblock_leaf += from->rec_multiblock_leaf;
	to->rec_overflow_key_leaf += from->rec_overflow_key_leaf;
	if (from->rec_multiblock_max > to->rec_multiblock_max)
		to->rec_multiblock_max = from->rec_multiblock_max;
<<<<<<< HEAD
	to->rec_overflow_value +=
	    from->rec_overflow_value;
	to->rec_page_match +=
	    from->rec_page_match;
	to->rec_pages_lookaside +=
	    from->rec_pages_lookaside;
	to->rec_pages +=
	    from->rec_pages;
	to->rec_pages_eviction +=
	    from->rec_pages_eviction;
	to->rec_page_delete +=
	    from->rec_page_delete;
	to->session_compact +=
	    from->session_compact;
	to->session_cursor_open +=
	    from->session_cursor_open;
	to->txn_update_conflict +=
	    from->txn_update_conflict;
=======
	to->rec_overflow_value += from->rec_overflow_value;
	to->rec_page_match += from->rec_page_match;
	to->rec_pages += from->rec_pages;
	to->rec_pages_eviction += from->rec_pages_eviction;
	to->rec_page_delete += from->rec_page_delete;
	to->session_compact += from->session_compact;
	to->session_cursor_open += from->session_cursor_open;
	to->txn_update_conflict += from->txn_update_conflict;
>>>>>>> 55110bae
}

void
__wt_stat_dsrc_aggregate(
    WT_DSRC_STATS **from, WT_DSRC_STATS *to)
{
	int64_t v;

	to->block_extension += WT_STAT_READ(from, block_extension);
	to->block_alloc += WT_STAT_READ(from, block_alloc);
	to->block_free += WT_STAT_READ(from, block_free);
	to->block_checkpoint_size +=
	    WT_STAT_READ(from, block_checkpoint_size);
	to->allocation_size = from[0]->allocation_size;
	to->block_reuse_bytes += WT_STAT_READ(from, block_reuse_bytes);
	to->block_magic = from[0]->block_magic;
	to->block_major = from[0]->block_major;
	to->block_size += WT_STAT_READ(from, block_size);
	to->block_minor = from[0]->block_minor;
	to->btree_checkpoint_generation +=
	    WT_STAT_READ(from, btree_checkpoint_generation);
	to->btree_column_fix += WT_STAT_READ(from, btree_column_fix);
	to->btree_column_internal +=
	    WT_STAT_READ(from, btree_column_internal);
	to->btree_column_deleted += WT_STAT_READ(from, btree_column_deleted);
	to->btree_column_variable +=
	    WT_STAT_READ(from, btree_column_variable);
	to->btree_fixed_len = from[0]->btree_fixed_len;
	if ((v = WT_STAT_READ(from, btree_maxintlkey)) >
	    to->btree_maxintlkey)
		to->btree_maxintlkey = v;
	if ((v = WT_STAT_READ(from, btree_maxintlpage)) >
	    to->btree_maxintlpage)
		to->btree_maxintlpage = v;
	if ((v = WT_STAT_READ(from, btree_maxleafkey)) >
	    to->btree_maxleafkey)
		to->btree_maxleafkey = v;
	if ((v = WT_STAT_READ(from, btree_maxleafpage)) >
	    to->btree_maxleafpage)
		to->btree_maxleafpage = v;
	if ((v = WT_STAT_READ(from, btree_maxleafvalue)) >
	    to->btree_maxleafvalue)
		to->btree_maxleafvalue = v;
	if ((v = WT_STAT_READ(from, btree_maximum_depth)) >
	    to->btree_maximum_depth)
		to->btree_maximum_depth = v;
	to->btree_entries += WT_STAT_READ(from, btree_entries);
	to->btree_overflow += WT_STAT_READ(from, btree_overflow);
	to->btree_compact_rewrite +=
	    WT_STAT_READ(from, btree_compact_rewrite);
	to->btree_row_internal += WT_STAT_READ(from, btree_row_internal);
	to->btree_row_leaf += WT_STAT_READ(from, btree_row_leaf);
	to->cache_bytes_read += WT_STAT_READ(from, cache_bytes_read);
	to->cache_bytes_write += WT_STAT_READ(from, cache_bytes_write);
	to->cache_eviction_checkpoint +=
	    WT_STAT_READ(from, cache_eviction_checkpoint);
	to->cache_eviction_fail += WT_STAT_READ(from, cache_eviction_fail);
	to->cache_eviction_hazard +=
	    WT_STAT_READ(from, cache_eviction_hazard);
	to->cache_inmem_split += WT_STAT_READ(from, cache_inmem_split);
	to->cache_eviction_internal +=
	    WT_STAT_READ(from, cache_eviction_internal);
	to->cache_eviction_dirty += WT_STAT_READ(from, cache_eviction_dirty);
	to->cache_read_overflow += WT_STAT_READ(from, cache_read_overflow);
	to->cache_overflow_value += WT_STAT_READ(from, cache_overflow_value);
	to->cache_eviction_deepen +=
<<<<<<< HEAD
	    (int64_t)WT_STAT_READ(from, cache_eviction_deepen);
	to->cache_read +=
	    (int64_t)WT_STAT_READ(from, cache_read);
	to->cache_read_lookaside +=
	    (int64_t)WT_STAT_READ(from, cache_read_lookaside);
	to->cache_eviction_split +=
	    (int64_t)WT_STAT_READ(from, cache_eviction_split);
	to->cache_write +=
	    (int64_t)WT_STAT_READ(from, cache_write);
	to->cache_eviction_clean +=
	    (int64_t)WT_STAT_READ(from, cache_eviction_clean);
	to->compress_read +=
	    (int64_t)WT_STAT_READ(from, compress_read);
	to->compress_write +=
	    (int64_t)WT_STAT_READ(from, compress_write);
	to->compress_write_fail +=
	    (int64_t)WT_STAT_READ(from, compress_write_fail);
=======
	    WT_STAT_READ(from, cache_eviction_deepen);
	to->cache_read += WT_STAT_READ(from, cache_read);
	to->cache_eviction_split += WT_STAT_READ(from, cache_eviction_split);
	to->cache_write += WT_STAT_READ(from, cache_write);
	to->cache_eviction_clean += WT_STAT_READ(from, cache_eviction_clean);
	to->compress_read += WT_STAT_READ(from, compress_read);
	to->compress_write += WT_STAT_READ(from, compress_write);
	to->compress_write_fail += WT_STAT_READ(from, compress_write_fail);
>>>>>>> 55110bae
	to->compress_write_too_small +=
	    WT_STAT_READ(from, compress_write_too_small);
	to->compress_raw_fail_temporary +=
	    WT_STAT_READ(from, compress_raw_fail_temporary);
	to->compress_raw_fail += WT_STAT_READ(from, compress_raw_fail);
	to->compress_raw_ok += WT_STAT_READ(from, compress_raw_ok);
	to->cursor_insert_bulk += WT_STAT_READ(from, cursor_insert_bulk);
	to->cursor_create += WT_STAT_READ(from, cursor_create);
	to->cursor_insert_bytes += WT_STAT_READ(from, cursor_insert_bytes);
	to->cursor_remove_bytes += WT_STAT_READ(from, cursor_remove_bytes);
	to->cursor_update_bytes += WT_STAT_READ(from, cursor_update_bytes);
	to->cursor_insert += WT_STAT_READ(from, cursor_insert);
	to->cursor_next += WT_STAT_READ(from, cursor_next);
	to->cursor_prev += WT_STAT_READ(from, cursor_prev);
	to->cursor_remove += WT_STAT_READ(from, cursor_remove);
	to->cursor_reset += WT_STAT_READ(from, cursor_reset);
	to->cursor_restart += WT_STAT_READ(from, cursor_restart);
	to->cursor_search += WT_STAT_READ(from, cursor_search);
	to->cursor_search_near += WT_STAT_READ(from, cursor_search_near);
	to->cursor_update += WT_STAT_READ(from, cursor_update);
	to->bloom_false_positive += WT_STAT_READ(from, bloom_false_positive);
	to->bloom_hit += WT_STAT_READ(from, bloom_hit);
	to->bloom_miss += WT_STAT_READ(from, bloom_miss);
	to->bloom_page_evict += WT_STAT_READ(from, bloom_page_evict);
	to->bloom_page_read += WT_STAT_READ(from, bloom_page_read);
	to->bloom_count += WT_STAT_READ(from, bloom_count);
	to->lsm_chunk_count += WT_STAT_READ(from, lsm_chunk_count);
	if ((v = WT_STAT_READ(from, lsm_generation_max)) >
	    to->lsm_generation_max)
		to->lsm_generation_max = v;
	to->lsm_lookup_no_bloom += WT_STAT_READ(from, lsm_lookup_no_bloom);
	to->lsm_checkpoint_throttle +=
	    WT_STAT_READ(from, lsm_checkpoint_throttle);
	to->lsm_merge_throttle += WT_STAT_READ(from, lsm_merge_throttle);
	to->bloom_size += WT_STAT_READ(from, bloom_size);
	to->rec_dictionary += WT_STAT_READ(from, rec_dictionary);
	to->rec_suffix_compression +=
	    WT_STAT_READ(from, rec_suffix_compression);
	to->rec_multiblock_internal +=
	    WT_STAT_READ(from, rec_multiblock_internal);
	to->rec_overflow_key_internal +=
	    WT_STAT_READ(from, rec_overflow_key_internal);
	to->rec_prefix_compression +=
	    WT_STAT_READ(from, rec_prefix_compression);
	to->rec_multiblock_leaf += WT_STAT_READ(from, rec_multiblock_leaf);
	to->rec_overflow_key_leaf +=
	    WT_STAT_READ(from, rec_overflow_key_leaf);
	if ((v = WT_STAT_READ(from, rec_multiblock_max)) >
<<<<<<< HEAD
	    (uint64_t)to->rec_multiblock_max)
		to->rec_multiblock_max = (int64_t)v;
	to->rec_overflow_value +=
	    (int64_t)WT_STAT_READ(from, rec_overflow_value);
	to->rec_page_match +=
	    (int64_t)WT_STAT_READ(from, rec_page_match);
	to->rec_pages_lookaside +=
	    (int64_t)WT_STAT_READ(from, rec_pages_lookaside);
	to->rec_pages +=
	    (int64_t)WT_STAT_READ(from, rec_pages);
	to->rec_pages_eviction +=
	    (int64_t)WT_STAT_READ(from, rec_pages_eviction);
	to->rec_page_delete +=
	    (int64_t)WT_STAT_READ(from, rec_page_delete);
	to->session_compact +=
	    (int64_t)WT_STAT_READ(from, session_compact);
	to->session_cursor_open +=
	    (int64_t)WT_STAT_READ(from, session_cursor_open);
	to->txn_update_conflict +=
	    (int64_t)WT_STAT_READ(from, txn_update_conflict);
=======
	    to->rec_multiblock_max)
		to->rec_multiblock_max = v;
	to->rec_overflow_value += WT_STAT_READ(from, rec_overflow_value);
	to->rec_page_match += WT_STAT_READ(from, rec_page_match);
	to->rec_pages += WT_STAT_READ(from, rec_pages);
	to->rec_pages_eviction += WT_STAT_READ(from, rec_pages_eviction);
	to->rec_page_delete += WT_STAT_READ(from, rec_page_delete);
	to->session_compact += WT_STAT_READ(from, session_compact);
	to->session_cursor_open += WT_STAT_READ(from, session_cursor_open);
	to->txn_update_conflict += WT_STAT_READ(from, txn_update_conflict);
>>>>>>> 55110bae
}

static const char * const __stats_connection_desc[] = {
	"async: number of allocation state races",
	"async: number of operation slots viewed for allocation",
	"async: current work queue length",
	"async: number of flush calls",
	"async: number of times operation allocation failed",
	"async: maximum work queue length",
	"async: number of times worker found no work",
	"async: total allocations",
	"async: total compact calls",
	"async: total insert calls",
	"async: total remove calls",
	"async: total search calls",
	"async: total update calls",
	"block-manager: mapped bytes read",
	"block-manager: bytes read",
	"block-manager: bytes written",
	"block-manager: mapped blocks read",
	"block-manager: blocks pre-loaded",
	"block-manager: blocks read",
	"block-manager: blocks written",
	"cache: tracked dirty bytes in the cache",
	"cache: tracked bytes belonging to internal pages in the cache",
	"cache: bytes currently in the cache",
	"cache: tracked bytes belonging to leaf pages in the cache",
	"cache: maximum bytes configured",
	"cache: tracked bytes belonging to overflow pages in the cache",
	"cache: bytes read into cache",
	"cache: bytes written from cache",
	"cache: pages evicted by application threads",
	"cache: checkpoint blocked page eviction",
	"cache: unmodified pages evicted",
	"cache: page split during eviction deepened the tree",
	"cache: modified pages evicted",
	"cache: pages selected for eviction unable to be evicted",
	"cache: pages evicted because they exceeded the in-memory maximum",
	"cache: pages evicted because they had chains of deleted items",
	"cache: failed eviction of pages that exceeded the in-memory maximum",
	"cache: hazard pointer blocked page eviction",
	"cache: internal pages evicted",
	"cache: maximum page size at eviction",
	"cache: eviction server candidate queue empty when topping up",
	"cache: eviction server candidate queue not empty when topping up",
	"cache: eviction server evicting pages",
	"cache: eviction server populating queue, but not evicting pages",
	"cache: eviction server unable to reach eviction goal",
	"cache: pages split during eviction",
	"cache: pages walked for eviction",
	"cache: eviction worker thread evicting pages",
	"cache: in-memory page splits",
	"cache: percentage overhead",
	"cache: tracked dirty pages in the cache",
	"cache: pages currently held in the cache",
	"cache: pages read into cache",
	"cache: pages read into cache requiring lookaside entries",
	"cache: pages written from cache",
	"connection: pthread mutex condition wait calls",
	"cursor: cursor create calls",
	"cursor: cursor insert calls",
	"cursor: cursor next calls",
	"cursor: cursor prev calls",
	"cursor: cursor remove calls",
	"cursor: cursor reset calls",
	"cursor: cursor restarted searches",
	"cursor: cursor search calls",
	"cursor: cursor search near calls",
	"cursor: cursor update calls",
	"data-handle: connection data handles currently active",
	"data-handle: session dhandles swept",
	"data-handle: session sweep attempts",
	"data-handle: connection sweep dhandles closed",
	"data-handle: connection sweep candidate became referenced",
	"data-handle: connection sweep dhandles removed from hash list",
	"data-handle: connection sweep time-of-death sets",
	"data-handle: connection sweeps",
	"connection: files currently open",
	"log: total log buffer size",
	"log: log bytes of payload data",
	"log: log bytes written",
	"log: yields waiting for previous log file close",
	"log: total size of compressed records",
	"log: total in-memory size of compressed records",
	"log: log records too small to compress",
	"log: log records not compressed",
	"log: log records compressed",
	"log: maximum log file size",
	"log: pre-allocated log files prepared",
	"log: number of pre-allocated log files to create",
	"log: pre-allocated log files used",
	"log: log release advances write LSN",
	"log: records processed by log scan",
	"log: log scan records requiring two reads",
	"log: log scan operations",
	"log: consolidated slot closures",
	"log: written slots coalesced",
	"log: logging bytes consolidated",
	"log: consolidated slot joins",
	"log: consolidated slot join races",
	"log: record size exceeded maximum",
	"log: failed to find a slot large enough for record",
	"log: consolidated slot join transitions",
	"log: log sync operations",
	"log: log sync_dir operations",
	"log: log server thread advances write LSN",
	"log: log write operations",
	"lookaside: lookaside table insert calls",
	"lookaside: lookaside table cursor-insert key and value bytes inserted",
	"lookaside: lookaside table remove calls",
	"LSM: sleep for LSM checkpoint throttle",
	"LSM: sleep for LSM merge throttle",
	"LSM: rows merged in an LSM tree",
	"LSM: application work units currently queued",
	"LSM: merge work units currently queued",
	"LSM: tree queue hit maximum",
	"LSM: switch work units currently queued",
	"LSM: tree maintenance operations scheduled",
	"LSM: tree maintenance operations discarded",
	"LSM: tree maintenance operations executed",
	"connection: memory allocations",
	"connection: memory frees",
	"connection: memory re-allocations",
	"thread-yield: page acquire busy blocked",
	"thread-yield: page acquire eviction blocked",
	"thread-yield: page acquire locked blocked",
	"thread-yield: page acquire read blocked",
	"thread-yield: page acquire time sleeping (usecs)",
	"connection: total read I/Os",
	"reconciliation: page reconciliation calls",
	"reconciliation: page reconciliation calls for eviction",
	"reconciliation: page reconciliation block requires lookaside records",
	"reconciliation: page reconciliation block requires in-memory restoration",
	"reconciliation: split bytes currently awaiting free",
	"reconciliation: split objects currently awaiting free",
	"connection: pthread mutex shared lock read-lock calls",
	"connection: pthread mutex shared lock write-lock calls",
	"session: open cursor count",
	"session: open session count",
	"transaction: transaction begins",
	"transaction: transaction checkpoints",
	"transaction: transaction checkpoint generation",
	"transaction: transaction checkpoint currently running",
	"transaction: transaction checkpoint max time (msecs)",
	"transaction: transaction checkpoint min time (msecs)",
	"transaction: transaction checkpoint most recent time (msecs)",
	"transaction: transaction checkpoint total time (msecs)",
	"transaction: transactions committed",
	"transaction: transaction failures due to cache overflow",
	"transaction: transaction range of IDs currently pinned by a checkpoint",
	"transaction: transaction range of IDs currently pinned",
	"transaction: transactions rolled back",
	"transaction: transaction sync calls",
	"connection: total write I/Os",
};

const char *
__wt_stat_connection_desc(int slot)
{
	return (__stats_connection_desc[slot]);
}

void
__wt_stat_connection_init_single(WT_CONNECTION_STATS *stats)
{
	memset(stats, 0, sizeof(*stats));
}

void
__wt_stat_connection_init(WT_CONNECTION_IMPL *handle)
{
	int i;

	for (i = 0; i < WT_COUNTER_SLOTS; ++i) {
		handle->stats[i] = &handle->stat_array[i];
		__wt_stat_connection_init_single(handle->stats[i]);
	}
}

void
__wt_stat_connection_clear_single(WT_CONNECTION_STATS *stats)
{
	stats->async_cur_queue = 0;
		/* not clearing async_max_queue */
	stats->async_alloc_race = 0;
	stats->async_flush = 0;
	stats->async_alloc_view = 0;
	stats->async_full = 0;
	stats->async_nowork = 0;
	stats->async_op_alloc = 0;
	stats->async_op_compact = 0;
	stats->async_op_insert = 0;
	stats->async_op_remove = 0;
	stats->async_op_search = 0;
	stats->async_op_update = 0;
	stats->block_preload = 0;
	stats->block_read = 0;
	stats->block_write = 0;
	stats->block_byte_read = 0;
	stats->block_byte_write = 0;
	stats->block_map_read = 0;
	stats->block_byte_map_read = 0;
		/* not clearing cache_bytes_inuse */
	stats->cache_bytes_read = 0;
	stats->cache_bytes_write = 0;
	stats->cache_eviction_checkpoint = 0;
	stats->cache_eviction_queue_empty = 0;
	stats->cache_eviction_queue_not_empty = 0;
	stats->cache_eviction_server_evicting = 0;
	stats->cache_eviction_server_not_evicting = 0;
	stats->cache_eviction_slow = 0;
	stats->cache_eviction_worker_evicting = 0;
	stats->cache_eviction_force_fail = 0;
	stats->cache_eviction_hazard = 0;
	stats->cache_inmem_split = 0;
	stats->cache_eviction_internal = 0;
		/* not clearing cache_bytes_max */
		/* not clearing cache_eviction_maximum_page_size */
	stats->cache_eviction_dirty = 0;
	stats->cache_eviction_deepen = 0;
		/* not clearing cache_pages_inuse */
	stats->cache_eviction_force = 0;
	stats->cache_eviction_force_delete = 0;
	stats->cache_eviction_app = 0;
	stats->cache_read = 0;
	stats->cache_read_lookaside = 0;
	stats->cache_eviction_fail = 0;
	stats->cache_eviction_split = 0;
	stats->cache_eviction_walk = 0;
	stats->cache_write = 0;
		/* not clearing cache_overhead */
		/* not clearing cache_bytes_internal */
		/* not clearing cache_bytes_leaf */
		/* not clearing cache_bytes_overflow */
		/* not clearing cache_bytes_dirty */
		/* not clearing cache_pages_dirty */
	stats->cache_eviction_clean = 0;
		/* not clearing file_open */
	stats->memory_allocation = 0;
	stats->memory_free = 0;
	stats->memory_grow = 0;
	stats->cond_wait = 0;
	stats->rwlock_read = 0;
	stats->rwlock_write = 0;
	stats->read_io = 0;
	stats->write_io = 0;
	stats->cursor_create = 0;
	stats->cursor_insert = 0;
	stats->cursor_next = 0;
	stats->cursor_prev = 0;
	stats->cursor_remove = 0;
	stats->cursor_reset = 0;
	stats->cursor_restart = 0;
	stats->cursor_search = 0;
	stats->cursor_search_near = 0;
	stats->cursor_update = 0;
		/* not clearing dh_conn_handle_count */
	stats->dh_sweep_ref = 0;
	stats->dh_sweep_close = 0;
	stats->dh_sweep_remove = 0;
	stats->dh_sweep_tod = 0;
	stats->dh_sweeps = 0;
	stats->dh_session_handles = 0;
	stats->dh_session_sweeps = 0;
	stats->log_slot_closes = 0;
	stats->log_slot_races = 0;
	stats->log_slot_transitions = 0;
	stats->log_slot_joins = 0;
	stats->log_slot_toosmall = 0;
	stats->log_bytes_payload = 0;
	stats->log_bytes_written = 0;
	stats->log_compress_writes = 0;
	stats->log_compress_write_fails = 0;
	stats->log_compress_small = 0;
	stats->log_release_write_lsn = 0;
	stats->log_scans = 0;
	stats->log_scan_rereads = 0;
	stats->log_write_lsn = 0;
	stats->log_sync = 0;
	stats->log_sync_dir = 0;
	stats->log_writes = 0;
	stats->log_slot_consolidated = 0;
		/* not clearing log_max_filesize */
		/* not clearing log_prealloc_max */
	stats->log_prealloc_files = 0;
	stats->log_prealloc_used = 0;
	stats->log_slot_toobig = 0;
	stats->log_scan_records = 0;
	stats->log_compress_mem = 0;
		/* not clearing log_buffer_size */
	stats->log_compress_len = 0;
	stats->log_slot_coalesced = 0;
	stats->log_close_yields = 0;
	stats->lookaside_cursor_insert_bytes = 0;
	stats->lookaside_cursor_insert = 0;
	stats->lookaside_cursor_remove = 0;
		/* not clearing lsm_work_queue_app */
		/* not clearing lsm_work_queue_manager */
	stats->lsm_rows_merged = 0;
	stats->lsm_checkpoint_throttle = 0;
	stats->lsm_merge_throttle = 0;
		/* not clearing lsm_work_queue_switch */
	stats->lsm_work_units_discarded = 0;
	stats->lsm_work_units_done = 0;
	stats->lsm_work_units_created = 0;
	stats->lsm_work_queue_max = 0;
	stats->rec_pages_restore = 0;
	stats->rec_pages_lookaside = 0;
	stats->rec_pages = 0;
	stats->rec_pages_eviction = 0;
		/* not clearing rec_split_stashed_bytes */
		/* not clearing rec_split_stashed_objects */
		/* not clearing session_cursor_open */
		/* not clearing session_open */
	stats->page_busy_blocked = 0;
	stats->page_forcible_evict_blocked = 0;
	stats->page_locked_blocked = 0;
	stats->page_read_blocked = 0;
	stats->page_sleep = 0;
	stats->txn_begin = 0;
		/* not clearing txn_checkpoint_running */
		/* not clearing txn_checkpoint_generation */
		/* not clearing txn_checkpoint_time_max */
		/* not clearing txn_checkpoint_time_min */
		/* not clearing txn_checkpoint_time_recent */
		/* not clearing txn_checkpoint_time_total */
	stats->txn_checkpoint = 0;
	stats->txn_fail_cache = 0;
		/* not clearing txn_pinned_range */
		/* not clearing txn_pinned_checkpoint_range */
	stats->txn_sync = 0;
	stats->txn_commit = 0;
	stats->txn_rollback = 0;
}

void
__wt_stat_connection_clear_all(WT_CONNECTION_STATS **stats)
{
	u_int i;

	for (i = 0; i < WT_COUNTER_SLOTS; ++i)
		__wt_stat_connection_clear_single(stats[i]);
}

void
__wt_stat_connection_aggregate(
    WT_CONNECTION_STATS **from, WT_CONNECTION_STATS *to)
{
	to->async_cur_queue += WT_STAT_READ(from, async_cur_queue);
	to->async_max_queue += WT_STAT_READ(from, async_max_queue);
	to->async_alloc_race += WT_STAT_READ(from, async_alloc_race);
	to->async_flush += WT_STAT_READ(from, async_flush);
	to->async_alloc_view += WT_STAT_READ(from, async_alloc_view);
	to->async_full += WT_STAT_READ(from, async_full);
	to->async_nowork += WT_STAT_READ(from, async_nowork);
	to->async_op_alloc += WT_STAT_READ(from, async_op_alloc);
	to->async_op_compact += WT_STAT_READ(from, async_op_compact);
	to->async_op_insert += WT_STAT_READ(from, async_op_insert);
	to->async_op_remove += WT_STAT_READ(from, async_op_remove);
	to->async_op_search += WT_STAT_READ(from, async_op_search);
	to->async_op_update += WT_STAT_READ(from, async_op_update);
	to->block_preload += WT_STAT_READ(from, block_preload);
	to->block_read += WT_STAT_READ(from, block_read);
	to->block_write += WT_STAT_READ(from, block_write);
	to->block_byte_read += WT_STAT_READ(from, block_byte_read);
	to->block_byte_write += WT_STAT_READ(from, block_byte_write);
	to->block_map_read += WT_STAT_READ(from, block_map_read);
	to->block_byte_map_read += WT_STAT_READ(from, block_byte_map_read);
	to->cache_bytes_inuse += WT_STAT_READ(from, cache_bytes_inuse);
	to->cache_bytes_read += WT_STAT_READ(from, cache_bytes_read);
	to->cache_bytes_write += WT_STAT_READ(from, cache_bytes_write);
	to->cache_eviction_checkpoint +=
	    WT_STAT_READ(from, cache_eviction_checkpoint);
	to->cache_eviction_queue_empty +=
	    WT_STAT_READ(from, cache_eviction_queue_empty);
	to->cache_eviction_queue_not_empty +=
	    WT_STAT_READ(from, cache_eviction_queue_not_empty);
	to->cache_eviction_server_evicting +=
	    WT_STAT_READ(from, cache_eviction_server_evicting);
	to->cache_eviction_server_not_evicting +=
	    WT_STAT_READ(from, cache_eviction_server_not_evicting);
	to->cache_eviction_slow += WT_STAT_READ(from, cache_eviction_slow);
	to->cache_eviction_worker_evicting +=
	    WT_STAT_READ(from, cache_eviction_worker_evicting);
	to->cache_eviction_force_fail +=
	    WT_STAT_READ(from, cache_eviction_force_fail);
	to->cache_eviction_hazard +=
	    WT_STAT_READ(from, cache_eviction_hazard);
	to->cache_inmem_split += WT_STAT_READ(from, cache_inmem_split);
	to->cache_eviction_internal +=
	    WT_STAT_READ(from, cache_eviction_internal);
	to->cache_bytes_max += WT_STAT_READ(from, cache_bytes_max);
	to->cache_eviction_maximum_page_size +=
	    WT_STAT_READ(from, cache_eviction_maximum_page_size);
	to->cache_eviction_dirty += WT_STAT_READ(from, cache_eviction_dirty);
	to->cache_eviction_deepen +=
	    WT_STAT_READ(from, cache_eviction_deepen);
	to->cache_pages_inuse += WT_STAT_READ(from, cache_pages_inuse);
	to->cache_eviction_force += WT_STAT_READ(from, cache_eviction_force);
	to->cache_eviction_force_delete +=
<<<<<<< HEAD
	    (int64_t)WT_STAT_READ(from, cache_eviction_force_delete);
	to->cache_eviction_app +=
	    (int64_t)WT_STAT_READ(from, cache_eviction_app);
	to->cache_read +=
	    (int64_t)WT_STAT_READ(from, cache_read);
	to->cache_read_lookaside +=
	    (int64_t)WT_STAT_READ(from, cache_read_lookaside);
	to->cache_eviction_fail +=
	    (int64_t)WT_STAT_READ(from, cache_eviction_fail);
	to->cache_eviction_split +=
	    (int64_t)WT_STAT_READ(from, cache_eviction_split);
	to->cache_eviction_walk +=
	    (int64_t)WT_STAT_READ(from, cache_eviction_walk);
	to->cache_write +=
	    (int64_t)WT_STAT_READ(from, cache_write);
	to->cache_overhead +=
	    (int64_t)WT_STAT_READ(from, cache_overhead);
	to->cache_bytes_internal +=
	    (int64_t)WT_STAT_READ(from, cache_bytes_internal);
	to->cache_bytes_leaf +=
	    (int64_t)WT_STAT_READ(from, cache_bytes_leaf);
	to->cache_bytes_overflow +=
	    (int64_t)WT_STAT_READ(from, cache_bytes_overflow);
	to->cache_bytes_dirty +=
	    (int64_t)WT_STAT_READ(from, cache_bytes_dirty);
	to->cache_pages_dirty +=
	    (int64_t)WT_STAT_READ(from, cache_pages_dirty);
	to->cache_eviction_clean +=
	    (int64_t)WT_STAT_READ(from, cache_eviction_clean);
	to->file_open +=
	    (int64_t)WT_STAT_READ(from, file_open);
	to->memory_allocation +=
	    (int64_t)WT_STAT_READ(from, memory_allocation);
	to->memory_free +=
	    (int64_t)WT_STAT_READ(from, memory_free);
	to->memory_grow +=
	    (int64_t)WT_STAT_READ(from, memory_grow);
	to->cond_wait +=
	    (int64_t)WT_STAT_READ(from, cond_wait);
	to->rwlock_read +=
	    (int64_t)WT_STAT_READ(from, rwlock_read);
	to->rwlock_write +=
	    (int64_t)WT_STAT_READ(from, rwlock_write);
	to->read_io +=
	    (int64_t)WT_STAT_READ(from, read_io);
	to->write_io +=
	    (int64_t)WT_STAT_READ(from, write_io);
	to->cursor_create +=
	    (int64_t)WT_STAT_READ(from, cursor_create);
	to->cursor_insert +=
	    (int64_t)WT_STAT_READ(from, cursor_insert);
	to->cursor_next +=
	    (int64_t)WT_STAT_READ(from, cursor_next);
	to->cursor_prev +=
	    (int64_t)WT_STAT_READ(from, cursor_prev);
	to->cursor_remove +=
	    (int64_t)WT_STAT_READ(from, cursor_remove);
	to->cursor_reset +=
	    (int64_t)WT_STAT_READ(from, cursor_reset);
	to->cursor_restart +=
	    (int64_t)WT_STAT_READ(from, cursor_restart);
	to->cursor_search +=
	    (int64_t)WT_STAT_READ(from, cursor_search);
	to->cursor_search_near +=
	    (int64_t)WT_STAT_READ(from, cursor_search_near);
	to->cursor_update +=
	    (int64_t)WT_STAT_READ(from, cursor_update);
	to->dh_conn_handle_count +=
	    (int64_t)WT_STAT_READ(from, dh_conn_handle_count);
	to->dh_sweep_ref +=
	    (int64_t)WT_STAT_READ(from, dh_sweep_ref);
	to->dh_sweep_close +=
	    (int64_t)WT_STAT_READ(from, dh_sweep_close);
	to->dh_sweep_remove +=
	    (int64_t)WT_STAT_READ(from, dh_sweep_remove);
	to->dh_sweep_tod +=
	    (int64_t)WT_STAT_READ(from, dh_sweep_tod);
	to->dh_sweeps +=
	    (int64_t)WT_STAT_READ(from, dh_sweeps);
	to->dh_session_handles +=
	    (int64_t)WT_STAT_READ(from, dh_session_handles);
	to->dh_session_sweeps +=
	    (int64_t)WT_STAT_READ(from, dh_session_sweeps);
	to->log_slot_closes +=
	    (int64_t)WT_STAT_READ(from, log_slot_closes);
	to->log_slot_races +=
	    (int64_t)WT_STAT_READ(from, log_slot_races);
	to->log_slot_transitions +=
	    (int64_t)WT_STAT_READ(from, log_slot_transitions);
	to->log_slot_joins +=
	    (int64_t)WT_STAT_READ(from, log_slot_joins);
	to->log_slot_toosmall +=
	    (int64_t)WT_STAT_READ(from, log_slot_toosmall);
	to->log_bytes_payload +=
	    (int64_t)WT_STAT_READ(from, log_bytes_payload);
	to->log_bytes_written +=
	    (int64_t)WT_STAT_READ(from, log_bytes_written);
	to->log_compress_writes +=
	    (int64_t)WT_STAT_READ(from, log_compress_writes);
=======
	    WT_STAT_READ(from, cache_eviction_force_delete);
	to->cache_eviction_app += WT_STAT_READ(from, cache_eviction_app);
	to->cache_read += WT_STAT_READ(from, cache_read);
	to->cache_eviction_fail += WT_STAT_READ(from, cache_eviction_fail);
	to->cache_eviction_split += WT_STAT_READ(from, cache_eviction_split);
	to->cache_eviction_walk += WT_STAT_READ(from, cache_eviction_walk);
	to->cache_write += WT_STAT_READ(from, cache_write);
	to->cache_overhead += WT_STAT_READ(from, cache_overhead);
	to->cache_bytes_internal += WT_STAT_READ(from, cache_bytes_internal);
	to->cache_bytes_leaf += WT_STAT_READ(from, cache_bytes_leaf);
	to->cache_bytes_overflow += WT_STAT_READ(from, cache_bytes_overflow);
	to->cache_bytes_dirty += WT_STAT_READ(from, cache_bytes_dirty);
	to->cache_pages_dirty += WT_STAT_READ(from, cache_pages_dirty);
	to->cache_eviction_clean += WT_STAT_READ(from, cache_eviction_clean);
	to->file_open += WT_STAT_READ(from, file_open);
	to->memory_allocation += WT_STAT_READ(from, memory_allocation);
	to->memory_free += WT_STAT_READ(from, memory_free);
	to->memory_grow += WT_STAT_READ(from, memory_grow);
	to->cond_wait += WT_STAT_READ(from, cond_wait);
	to->rwlock_read += WT_STAT_READ(from, rwlock_read);
	to->rwlock_write += WT_STAT_READ(from, rwlock_write);
	to->read_io += WT_STAT_READ(from, read_io);
	to->write_io += WT_STAT_READ(from, write_io);
	to->cursor_create += WT_STAT_READ(from, cursor_create);
	to->cursor_insert += WT_STAT_READ(from, cursor_insert);
	to->cursor_next += WT_STAT_READ(from, cursor_next);
	to->cursor_prev += WT_STAT_READ(from, cursor_prev);
	to->cursor_remove += WT_STAT_READ(from, cursor_remove);
	to->cursor_reset += WT_STAT_READ(from, cursor_reset);
	to->cursor_restart += WT_STAT_READ(from, cursor_restart);
	to->cursor_search += WT_STAT_READ(from, cursor_search);
	to->cursor_search_near += WT_STAT_READ(from, cursor_search_near);
	to->cursor_update += WT_STAT_READ(from, cursor_update);
	to->dh_conn_handle_count += WT_STAT_READ(from, dh_conn_handle_count);
	to->dh_sweep_ref += WT_STAT_READ(from, dh_sweep_ref);
	to->dh_sweep_close += WT_STAT_READ(from, dh_sweep_close);
	to->dh_sweep_remove += WT_STAT_READ(from, dh_sweep_remove);
	to->dh_sweep_tod += WT_STAT_READ(from, dh_sweep_tod);
	to->dh_sweeps += WT_STAT_READ(from, dh_sweeps);
	to->dh_session_handles += WT_STAT_READ(from, dh_session_handles);
	to->dh_session_sweeps += WT_STAT_READ(from, dh_session_sweeps);
	to->log_slot_closes += WT_STAT_READ(from, log_slot_closes);
	to->log_slot_races += WT_STAT_READ(from, log_slot_races);
	to->log_slot_transitions += WT_STAT_READ(from, log_slot_transitions);
	to->log_slot_joins += WT_STAT_READ(from, log_slot_joins);
	to->log_slot_toosmall += WT_STAT_READ(from, log_slot_toosmall);
	to->log_bytes_payload += WT_STAT_READ(from, log_bytes_payload);
	to->log_bytes_written += WT_STAT_READ(from, log_bytes_written);
	to->log_compress_writes += WT_STAT_READ(from, log_compress_writes);
>>>>>>> 55110bae
	to->log_compress_write_fails +=
	    WT_STAT_READ(from, log_compress_write_fails);
	to->log_compress_small += WT_STAT_READ(from, log_compress_small);
	to->log_release_write_lsn +=
	    WT_STAT_READ(from, log_release_write_lsn);
	to->log_scans += WT_STAT_READ(from, log_scans);
	to->log_scan_rereads += WT_STAT_READ(from, log_scan_rereads);
	to->log_write_lsn += WT_STAT_READ(from, log_write_lsn);
	to->log_sync += WT_STAT_READ(from, log_sync);
	to->log_sync_dir += WT_STAT_READ(from, log_sync_dir);
	to->log_writes += WT_STAT_READ(from, log_writes);
	to->log_slot_consolidated +=
<<<<<<< HEAD
	    (int64_t)WT_STAT_READ(from, log_slot_consolidated);
	to->log_max_filesize +=
	    (int64_t)WT_STAT_READ(from, log_max_filesize);
	to->log_prealloc_max +=
	    (int64_t)WT_STAT_READ(from, log_prealloc_max);
	to->log_prealloc_files +=
	    (int64_t)WT_STAT_READ(from, log_prealloc_files);
	to->log_prealloc_used +=
	    (int64_t)WT_STAT_READ(from, log_prealloc_used);
	to->log_slot_toobig +=
	    (int64_t)WT_STAT_READ(from, log_slot_toobig);
	to->log_scan_records +=
	    (int64_t)WT_STAT_READ(from, log_scan_records);
	to->log_compress_mem +=
	    (int64_t)WT_STAT_READ(from, log_compress_mem);
	to->log_buffer_size +=
	    (int64_t)WT_STAT_READ(from, log_buffer_size);
	to->log_compress_len +=
	    (int64_t)WT_STAT_READ(from, log_compress_len);
	to->log_slot_coalesced +=
	    (int64_t)WT_STAT_READ(from, log_slot_coalesced);
	to->log_close_yields +=
	    (int64_t)WT_STAT_READ(from, log_close_yields);
	to->lookaside_cursor_insert_bytes +=
	    (int64_t)WT_STAT_READ(from, lookaside_cursor_insert_bytes);
	to->lookaside_cursor_insert +=
	    (int64_t)WT_STAT_READ(from, lookaside_cursor_insert);
	to->lookaside_cursor_remove +=
	    (int64_t)WT_STAT_READ(from, lookaside_cursor_remove);
	to->lsm_work_queue_app +=
	    (int64_t)WT_STAT_READ(from, lsm_work_queue_app);
=======
	    WT_STAT_READ(from, log_slot_consolidated);
	to->log_max_filesize += WT_STAT_READ(from, log_max_filesize);
	to->log_prealloc_max += WT_STAT_READ(from, log_prealloc_max);
	to->log_prealloc_files += WT_STAT_READ(from, log_prealloc_files);
	to->log_prealloc_used += WT_STAT_READ(from, log_prealloc_used);
	to->log_slot_toobig += WT_STAT_READ(from, log_slot_toobig);
	to->log_scan_records += WT_STAT_READ(from, log_scan_records);
	to->log_compress_mem += WT_STAT_READ(from, log_compress_mem);
	to->log_buffer_size += WT_STAT_READ(from, log_buffer_size);
	to->log_compress_len += WT_STAT_READ(from, log_compress_len);
	to->log_slot_coalesced += WT_STAT_READ(from, log_slot_coalesced);
	to->log_close_yields += WT_STAT_READ(from, log_close_yields);
	to->lsm_work_queue_app += WT_STAT_READ(from, lsm_work_queue_app);
>>>>>>> 55110bae
	to->lsm_work_queue_manager +=
	    WT_STAT_READ(from, lsm_work_queue_manager);
	to->lsm_rows_merged += WT_STAT_READ(from, lsm_rows_merged);
	to->lsm_checkpoint_throttle +=
	    WT_STAT_READ(from, lsm_checkpoint_throttle);
	to->lsm_merge_throttle += WT_STAT_READ(from, lsm_merge_throttle);
	to->lsm_work_queue_switch +=
	    WT_STAT_READ(from, lsm_work_queue_switch);
	to->lsm_work_units_discarded +=
	    WT_STAT_READ(from, lsm_work_units_discarded);
	to->lsm_work_units_done += WT_STAT_READ(from, lsm_work_units_done);
	to->lsm_work_units_created +=
<<<<<<< HEAD
	    (int64_t)WT_STAT_READ(from, lsm_work_units_created);
	to->lsm_work_queue_max +=
	    (int64_t)WT_STAT_READ(from, lsm_work_queue_max);
	to->rec_pages_restore +=
	    (int64_t)WT_STAT_READ(from, rec_pages_restore);
	to->rec_pages_lookaside +=
	    (int64_t)WT_STAT_READ(from, rec_pages_lookaside);
	to->rec_pages +=
	    (int64_t)WT_STAT_READ(from, rec_pages);
	to->rec_pages_eviction +=
	    (int64_t)WT_STAT_READ(from, rec_pages_eviction);
=======
	    WT_STAT_READ(from, lsm_work_units_created);
	to->lsm_work_queue_max += WT_STAT_READ(from, lsm_work_queue_max);
	to->rec_pages += WT_STAT_READ(from, rec_pages);
	to->rec_pages_eviction += WT_STAT_READ(from, rec_pages_eviction);
>>>>>>> 55110bae
	to->rec_split_stashed_bytes +=
	    WT_STAT_READ(from, rec_split_stashed_bytes);
	to->rec_split_stashed_objects +=
	    WT_STAT_READ(from, rec_split_stashed_objects);
	to->session_cursor_open += WT_STAT_READ(from, session_cursor_open);
	to->session_open += WT_STAT_READ(from, session_open);
	to->page_busy_blocked += WT_STAT_READ(from, page_busy_blocked);
	to->page_forcible_evict_blocked +=
	    WT_STAT_READ(from, page_forcible_evict_blocked);
	to->page_locked_blocked += WT_STAT_READ(from, page_locked_blocked);
	to->page_read_blocked += WT_STAT_READ(from, page_read_blocked);
	to->page_sleep += WT_STAT_READ(from, page_sleep);
	to->txn_begin += WT_STAT_READ(from, txn_begin);
	to->txn_checkpoint_running +=
	    WT_STAT_READ(from, txn_checkpoint_running);
	to->txn_checkpoint_generation +=
	    WT_STAT_READ(from, txn_checkpoint_generation);
	to->txn_checkpoint_time_max +=
	    WT_STAT_READ(from, txn_checkpoint_time_max);
	to->txn_checkpoint_time_min +=
	    WT_STAT_READ(from, txn_checkpoint_time_min);
	to->txn_checkpoint_time_recent +=
	    WT_STAT_READ(from, txn_checkpoint_time_recent);
	to->txn_checkpoint_time_total +=
	    WT_STAT_READ(from, txn_checkpoint_time_total);
	to->txn_checkpoint += WT_STAT_READ(from, txn_checkpoint);
	to->txn_fail_cache += WT_STAT_READ(from, txn_fail_cache);
	to->txn_pinned_range += WT_STAT_READ(from, txn_pinned_range);
	to->txn_pinned_checkpoint_range +=
	    WT_STAT_READ(from, txn_pinned_checkpoint_range);
	to->txn_sync += WT_STAT_READ(from, txn_sync);
	to->txn_commit += WT_STAT_READ(from, txn_commit);
	to->txn_rollback += WT_STAT_READ(from, txn_rollback);
}<|MERGE_RESOLUTION|>--- conflicted
+++ resolved
@@ -260,106 +260,6 @@
 		to->btree_maxleafvalue = from->btree_maxleafvalue;
 	if (from->btree_maximum_depth > to->btree_maximum_depth)
 		to->btree_maximum_depth = from->btree_maximum_depth;
-<<<<<<< HEAD
-	to->btree_entries +=
-	    from->btree_entries;
-	to->btree_overflow +=
-	    from->btree_overflow;
-	to->btree_compact_rewrite +=
-	    from->btree_compact_rewrite;
-	to->btree_row_internal +=
-	    from->btree_row_internal;
-	to->btree_row_leaf +=
-	    from->btree_row_leaf;
-	to->cache_bytes_read +=
-	    from->cache_bytes_read;
-	to->cache_bytes_write +=
-	    from->cache_bytes_write;
-	to->cache_eviction_checkpoint +=
-	    from->cache_eviction_checkpoint;
-	to->cache_eviction_fail +=
-	    from->cache_eviction_fail;
-	to->cache_eviction_hazard +=
-	    from->cache_eviction_hazard;
-	to->cache_inmem_split +=
-	    from->cache_inmem_split;
-	to->cache_eviction_internal +=
-	    from->cache_eviction_internal;
-	to->cache_eviction_dirty +=
-	    from->cache_eviction_dirty;
-	to->cache_read_overflow +=
-	    from->cache_read_overflow;
-	to->cache_overflow_value +=
-	    from->cache_overflow_value;
-	to->cache_eviction_deepen +=
-	    from->cache_eviction_deepen;
-	to->cache_read +=
-	    from->cache_read;
-	to->cache_read_lookaside +=
-	    from->cache_read_lookaside;
-	to->cache_eviction_split +=
-	    from->cache_eviction_split;
-	to->cache_write +=
-	    from->cache_write;
-	to->cache_eviction_clean +=
-	    from->cache_eviction_clean;
-	to->compress_read +=
-	    from->compress_read;
-	to->compress_write +=
-	    from->compress_write;
-	to->compress_write_fail +=
-	    from->compress_write_fail;
-	to->compress_write_too_small +=
-	    from->compress_write_too_small;
-	to->compress_raw_fail_temporary +=
-	    from->compress_raw_fail_temporary;
-	to->compress_raw_fail +=
-	    from->compress_raw_fail;
-	to->compress_raw_ok +=
-	    from->compress_raw_ok;
-	to->cursor_insert_bulk +=
-	    from->cursor_insert_bulk;
-	to->cursor_create +=
-	    from->cursor_create;
-	to->cursor_insert_bytes +=
-	    from->cursor_insert_bytes;
-	to->cursor_remove_bytes +=
-	    from->cursor_remove_bytes;
-	to->cursor_update_bytes +=
-	    from->cursor_update_bytes;
-	to->cursor_insert +=
-	    from->cursor_insert;
-	to->cursor_next +=
-	    from->cursor_next;
-	to->cursor_prev +=
-	    from->cursor_prev;
-	to->cursor_remove +=
-	    from->cursor_remove;
-	to->cursor_reset +=
-	    from->cursor_reset;
-	to->cursor_restart +=
-	    from->cursor_restart;
-	to->cursor_search +=
-	    from->cursor_search;
-	to->cursor_search_near +=
-	    from->cursor_search_near;
-	to->cursor_update +=
-	    from->cursor_update;
-	to->bloom_false_positive +=
-	    from->bloom_false_positive;
-	to->bloom_hit +=
-	    from->bloom_hit;
-	to->bloom_miss +=
-	    from->bloom_miss;
-	to->bloom_page_evict +=
-	    from->bloom_page_evict;
-	to->bloom_page_read +=
-	    from->bloom_page_read;
-	to->bloom_count +=
-	    from->bloom_count;
-	to->lsm_chunk_count +=
-	    from->lsm_chunk_count;
-=======
 	to->btree_entries += from->btree_entries;
 	to->btree_overflow += from->btree_overflow;
 	to->btree_compact_rewrite += from->btree_compact_rewrite;
@@ -377,6 +277,7 @@
 	to->cache_overflow_value += from->cache_overflow_value;
 	to->cache_eviction_deepen += from->cache_eviction_deepen;
 	to->cache_read += from->cache_read;
+	to->cache_read_lookaside += from->cache_read_lookaside;
 	to->cache_eviction_split += from->cache_eviction_split;
 	to->cache_write += from->cache_write;
 	to->cache_eviction_clean += from->cache_eviction_clean;
@@ -408,7 +309,6 @@
 	to->bloom_page_read += from->bloom_page_read;
 	to->bloom_count += from->bloom_count;
 	to->lsm_chunk_count += from->lsm_chunk_count;
->>>>>>> 55110bae
 	if (from->lsm_generation_max > to->lsm_generation_max)
 		to->lsm_generation_max = from->lsm_generation_max;
 	to->lsm_lookup_no_bloom += from->lsm_lookup_no_bloom;
@@ -424,35 +324,15 @@
 	to->rec_overflow_key_leaf += from->rec_overflow_key_leaf;
 	if (from->rec_multiblock_max > to->rec_multiblock_max)
 		to->rec_multiblock_max = from->rec_multiblock_max;
-<<<<<<< HEAD
-	to->rec_overflow_value +=
-	    from->rec_overflow_value;
-	to->rec_page_match +=
-	    from->rec_page_match;
-	to->rec_pages_lookaside +=
-	    from->rec_pages_lookaside;
-	to->rec_pages +=
-	    from->rec_pages;
-	to->rec_pages_eviction +=
-	    from->rec_pages_eviction;
-	to->rec_page_delete +=
-	    from->rec_page_delete;
-	to->session_compact +=
-	    from->session_compact;
-	to->session_cursor_open +=
-	    from->session_cursor_open;
-	to->txn_update_conflict +=
-	    from->txn_update_conflict;
-=======
 	to->rec_overflow_value += from->rec_overflow_value;
 	to->rec_page_match += from->rec_page_match;
+	to->rec_pages_lookaside += from->rec_pages_lookaside;
 	to->rec_pages += from->rec_pages;
 	to->rec_pages_eviction += from->rec_pages_eviction;
 	to->rec_page_delete += from->rec_page_delete;
 	to->session_compact += from->session_compact;
 	to->session_cursor_open += from->session_cursor_open;
 	to->txn_update_conflict += from->txn_update_conflict;
->>>>>>> 55110bae
 }
 
 void
@@ -519,34 +399,15 @@
 	to->cache_read_overflow += WT_STAT_READ(from, cache_read_overflow);
 	to->cache_overflow_value += WT_STAT_READ(from, cache_overflow_value);
 	to->cache_eviction_deepen +=
-<<<<<<< HEAD
-	    (int64_t)WT_STAT_READ(from, cache_eviction_deepen);
-	to->cache_read +=
-	    (int64_t)WT_STAT_READ(from, cache_read);
-	to->cache_read_lookaside +=
-	    (int64_t)WT_STAT_READ(from, cache_read_lookaside);
-	to->cache_eviction_split +=
-	    (int64_t)WT_STAT_READ(from, cache_eviction_split);
-	to->cache_write +=
-	    (int64_t)WT_STAT_READ(from, cache_write);
-	to->cache_eviction_clean +=
-	    (int64_t)WT_STAT_READ(from, cache_eviction_clean);
-	to->compress_read +=
-	    (int64_t)WT_STAT_READ(from, compress_read);
-	to->compress_write +=
-	    (int64_t)WT_STAT_READ(from, compress_write);
-	to->compress_write_fail +=
-	    (int64_t)WT_STAT_READ(from, compress_write_fail);
-=======
 	    WT_STAT_READ(from, cache_eviction_deepen);
 	to->cache_read += WT_STAT_READ(from, cache_read);
+	to->cache_read_lookaside += WT_STAT_READ(from, cache_read_lookaside);
 	to->cache_eviction_split += WT_STAT_READ(from, cache_eviction_split);
 	to->cache_write += WT_STAT_READ(from, cache_write);
 	to->cache_eviction_clean += WT_STAT_READ(from, cache_eviction_clean);
 	to->compress_read += WT_STAT_READ(from, compress_read);
 	to->compress_write += WT_STAT_READ(from, compress_write);
 	to->compress_write_fail += WT_STAT_READ(from, compress_write_fail);
->>>>>>> 55110bae
 	to->compress_write_too_small +=
 	    WT_STAT_READ(from, compress_write_too_small);
 	to->compress_raw_fail_temporary +=
@@ -595,39 +456,17 @@
 	to->rec_overflow_key_leaf +=
 	    WT_STAT_READ(from, rec_overflow_key_leaf);
 	if ((v = WT_STAT_READ(from, rec_multiblock_max)) >
-<<<<<<< HEAD
-	    (uint64_t)to->rec_multiblock_max)
-		to->rec_multiblock_max = (int64_t)v;
-	to->rec_overflow_value +=
-	    (int64_t)WT_STAT_READ(from, rec_overflow_value);
-	to->rec_page_match +=
-	    (int64_t)WT_STAT_READ(from, rec_page_match);
-	to->rec_pages_lookaside +=
-	    (int64_t)WT_STAT_READ(from, rec_pages_lookaside);
-	to->rec_pages +=
-	    (int64_t)WT_STAT_READ(from, rec_pages);
-	to->rec_pages_eviction +=
-	    (int64_t)WT_STAT_READ(from, rec_pages_eviction);
-	to->rec_page_delete +=
-	    (int64_t)WT_STAT_READ(from, rec_page_delete);
-	to->session_compact +=
-	    (int64_t)WT_STAT_READ(from, session_compact);
-	to->session_cursor_open +=
-	    (int64_t)WT_STAT_READ(from, session_cursor_open);
-	to->txn_update_conflict +=
-	    (int64_t)WT_STAT_READ(from, txn_update_conflict);
-=======
 	    to->rec_multiblock_max)
 		to->rec_multiblock_max = v;
 	to->rec_overflow_value += WT_STAT_READ(from, rec_overflow_value);
 	to->rec_page_match += WT_STAT_READ(from, rec_page_match);
+	to->rec_pages_lookaside += WT_STAT_READ(from, rec_pages_lookaside);
 	to->rec_pages += WT_STAT_READ(from, rec_pages);
 	to->rec_pages_eviction += WT_STAT_READ(from, rec_pages_eviction);
 	to->rec_page_delete += WT_STAT_READ(from, rec_page_delete);
 	to->session_compact += WT_STAT_READ(from, session_compact);
 	to->session_cursor_open += WT_STAT_READ(from, session_cursor_open);
 	to->txn_update_conflict += WT_STAT_READ(from, txn_update_conflict);
->>>>>>> 55110bae
 }
 
 static const char * const __stats_connection_desc[] = {
@@ -1028,110 +867,10 @@
 	to->cache_pages_inuse += WT_STAT_READ(from, cache_pages_inuse);
 	to->cache_eviction_force += WT_STAT_READ(from, cache_eviction_force);
 	to->cache_eviction_force_delete +=
-<<<<<<< HEAD
-	    (int64_t)WT_STAT_READ(from, cache_eviction_force_delete);
-	to->cache_eviction_app +=
-	    (int64_t)WT_STAT_READ(from, cache_eviction_app);
-	to->cache_read +=
-	    (int64_t)WT_STAT_READ(from, cache_read);
-	to->cache_read_lookaside +=
-	    (int64_t)WT_STAT_READ(from, cache_read_lookaside);
-	to->cache_eviction_fail +=
-	    (int64_t)WT_STAT_READ(from, cache_eviction_fail);
-	to->cache_eviction_split +=
-	    (int64_t)WT_STAT_READ(from, cache_eviction_split);
-	to->cache_eviction_walk +=
-	    (int64_t)WT_STAT_READ(from, cache_eviction_walk);
-	to->cache_write +=
-	    (int64_t)WT_STAT_READ(from, cache_write);
-	to->cache_overhead +=
-	    (int64_t)WT_STAT_READ(from, cache_overhead);
-	to->cache_bytes_internal +=
-	    (int64_t)WT_STAT_READ(from, cache_bytes_internal);
-	to->cache_bytes_leaf +=
-	    (int64_t)WT_STAT_READ(from, cache_bytes_leaf);
-	to->cache_bytes_overflow +=
-	    (int64_t)WT_STAT_READ(from, cache_bytes_overflow);
-	to->cache_bytes_dirty +=
-	    (int64_t)WT_STAT_READ(from, cache_bytes_dirty);
-	to->cache_pages_dirty +=
-	    (int64_t)WT_STAT_READ(from, cache_pages_dirty);
-	to->cache_eviction_clean +=
-	    (int64_t)WT_STAT_READ(from, cache_eviction_clean);
-	to->file_open +=
-	    (int64_t)WT_STAT_READ(from, file_open);
-	to->memory_allocation +=
-	    (int64_t)WT_STAT_READ(from, memory_allocation);
-	to->memory_free +=
-	    (int64_t)WT_STAT_READ(from, memory_free);
-	to->memory_grow +=
-	    (int64_t)WT_STAT_READ(from, memory_grow);
-	to->cond_wait +=
-	    (int64_t)WT_STAT_READ(from, cond_wait);
-	to->rwlock_read +=
-	    (int64_t)WT_STAT_READ(from, rwlock_read);
-	to->rwlock_write +=
-	    (int64_t)WT_STAT_READ(from, rwlock_write);
-	to->read_io +=
-	    (int64_t)WT_STAT_READ(from, read_io);
-	to->write_io +=
-	    (int64_t)WT_STAT_READ(from, write_io);
-	to->cursor_create +=
-	    (int64_t)WT_STAT_READ(from, cursor_create);
-	to->cursor_insert +=
-	    (int64_t)WT_STAT_READ(from, cursor_insert);
-	to->cursor_next +=
-	    (int64_t)WT_STAT_READ(from, cursor_next);
-	to->cursor_prev +=
-	    (int64_t)WT_STAT_READ(from, cursor_prev);
-	to->cursor_remove +=
-	    (int64_t)WT_STAT_READ(from, cursor_remove);
-	to->cursor_reset +=
-	    (int64_t)WT_STAT_READ(from, cursor_reset);
-	to->cursor_restart +=
-	    (int64_t)WT_STAT_READ(from, cursor_restart);
-	to->cursor_search +=
-	    (int64_t)WT_STAT_READ(from, cursor_search);
-	to->cursor_search_near +=
-	    (int64_t)WT_STAT_READ(from, cursor_search_near);
-	to->cursor_update +=
-	    (int64_t)WT_STAT_READ(from, cursor_update);
-	to->dh_conn_handle_count +=
-	    (int64_t)WT_STAT_READ(from, dh_conn_handle_count);
-	to->dh_sweep_ref +=
-	    (int64_t)WT_STAT_READ(from, dh_sweep_ref);
-	to->dh_sweep_close +=
-	    (int64_t)WT_STAT_READ(from, dh_sweep_close);
-	to->dh_sweep_remove +=
-	    (int64_t)WT_STAT_READ(from, dh_sweep_remove);
-	to->dh_sweep_tod +=
-	    (int64_t)WT_STAT_READ(from, dh_sweep_tod);
-	to->dh_sweeps +=
-	    (int64_t)WT_STAT_READ(from, dh_sweeps);
-	to->dh_session_handles +=
-	    (int64_t)WT_STAT_READ(from, dh_session_handles);
-	to->dh_session_sweeps +=
-	    (int64_t)WT_STAT_READ(from, dh_session_sweeps);
-	to->log_slot_closes +=
-	    (int64_t)WT_STAT_READ(from, log_slot_closes);
-	to->log_slot_races +=
-	    (int64_t)WT_STAT_READ(from, log_slot_races);
-	to->log_slot_transitions +=
-	    (int64_t)WT_STAT_READ(from, log_slot_transitions);
-	to->log_slot_joins +=
-	    (int64_t)WT_STAT_READ(from, log_slot_joins);
-	to->log_slot_toosmall +=
-	    (int64_t)WT_STAT_READ(from, log_slot_toosmall);
-	to->log_bytes_payload +=
-	    (int64_t)WT_STAT_READ(from, log_bytes_payload);
-	to->log_bytes_written +=
-	    (int64_t)WT_STAT_READ(from, log_bytes_written);
-	to->log_compress_writes +=
-	    (int64_t)WT_STAT_READ(from, log_compress_writes);
-=======
 	    WT_STAT_READ(from, cache_eviction_force_delete);
 	to->cache_eviction_app += WT_STAT_READ(from, cache_eviction_app);
 	to->cache_read += WT_STAT_READ(from, cache_read);
+	to->cache_read_lookaside += WT_STAT_READ(from, cache_read_lookaside);
 	to->cache_eviction_fail += WT_STAT_READ(from, cache_eviction_fail);
 	to->cache_eviction_split += WT_STAT_READ(from, cache_eviction_split);
 	to->cache_eviction_walk += WT_STAT_READ(from, cache_eviction_walk);
@@ -1178,7 +917,6 @@
 	to->log_bytes_payload += WT_STAT_READ(from, log_bytes_payload);
 	to->log_bytes_written += WT_STAT_READ(from, log_bytes_written);
 	to->log_compress_writes += WT_STAT_READ(from, log_compress_writes);
->>>>>>> 55110bae
 	to->log_compress_write_fails +=
 	    WT_STAT_READ(from, log_compress_write_fails);
 	to->log_compress_small += WT_STAT_READ(from, log_compress_small);
@@ -1191,39 +929,6 @@
 	to->log_sync_dir += WT_STAT_READ(from, log_sync_dir);
 	to->log_writes += WT_STAT_READ(from, log_writes);
 	to->log_slot_consolidated +=
-<<<<<<< HEAD
-	    (int64_t)WT_STAT_READ(from, log_slot_consolidated);
-	to->log_max_filesize +=
-	    (int64_t)WT_STAT_READ(from, log_max_filesize);
-	to->log_prealloc_max +=
-	    (int64_t)WT_STAT_READ(from, log_prealloc_max);
-	to->log_prealloc_files +=
-	    (int64_t)WT_STAT_READ(from, log_prealloc_files);
-	to->log_prealloc_used +=
-	    (int64_t)WT_STAT_READ(from, log_prealloc_used);
-	to->log_slot_toobig +=
-	    (int64_t)WT_STAT_READ(from, log_slot_toobig);
-	to->log_scan_records +=
-	    (int64_t)WT_STAT_READ(from, log_scan_records);
-	to->log_compress_mem +=
-	    (int64_t)WT_STAT_READ(from, log_compress_mem);
-	to->log_buffer_size +=
-	    (int64_t)WT_STAT_READ(from, log_buffer_size);
-	to->log_compress_len +=
-	    (int64_t)WT_STAT_READ(from, log_compress_len);
-	to->log_slot_coalesced +=
-	    (int64_t)WT_STAT_READ(from, log_slot_coalesced);
-	to->log_close_yields +=
-	    (int64_t)WT_STAT_READ(from, log_close_yields);
-	to->lookaside_cursor_insert_bytes +=
-	    (int64_t)WT_STAT_READ(from, lookaside_cursor_insert_bytes);
-	to->lookaside_cursor_insert +=
-	    (int64_t)WT_STAT_READ(from, lookaside_cursor_insert);
-	to->lookaside_cursor_remove +=
-	    (int64_t)WT_STAT_READ(from, lookaside_cursor_remove);
-	to->lsm_work_queue_app +=
-	    (int64_t)WT_STAT_READ(from, lsm_work_queue_app);
-=======
 	    WT_STAT_READ(from, log_slot_consolidated);
 	to->log_max_filesize += WT_STAT_READ(from, log_max_filesize);
 	to->log_prealloc_max += WT_STAT_READ(from, log_prealloc_max);
@@ -1236,8 +941,13 @@
 	to->log_compress_len += WT_STAT_READ(from, log_compress_len);
 	to->log_slot_coalesced += WT_STAT_READ(from, log_slot_coalesced);
 	to->log_close_yields += WT_STAT_READ(from, log_close_yields);
+	to->lookaside_cursor_insert_bytes +=
+	    WT_STAT_READ(from, lookaside_cursor_insert_bytes);
+	to->lookaside_cursor_insert +=
+	    WT_STAT_READ(from, lookaside_cursor_insert);
+	to->lookaside_cursor_remove +=
+	    WT_STAT_READ(from, lookaside_cursor_remove);
 	to->lsm_work_queue_app += WT_STAT_READ(from, lsm_work_queue_app);
->>>>>>> 55110bae
 	to->lsm_work_queue_manager +=
 	    WT_STAT_READ(from, lsm_work_queue_manager);
 	to->lsm_rows_merged += WT_STAT_READ(from, lsm_rows_merged);
@@ -1250,24 +960,12 @@
 	    WT_STAT_READ(from, lsm_work_units_discarded);
 	to->lsm_work_units_done += WT_STAT_READ(from, lsm_work_units_done);
 	to->lsm_work_units_created +=
-<<<<<<< HEAD
-	    (int64_t)WT_STAT_READ(from, lsm_work_units_created);
-	to->lsm_work_queue_max +=
-	    (int64_t)WT_STAT_READ(from, lsm_work_queue_max);
-	to->rec_pages_restore +=
-	    (int64_t)WT_STAT_READ(from, rec_pages_restore);
-	to->rec_pages_lookaside +=
-	    (int64_t)WT_STAT_READ(from, rec_pages_lookaside);
-	to->rec_pages +=
-	    (int64_t)WT_STAT_READ(from, rec_pages);
-	to->rec_pages_eviction +=
-	    (int64_t)WT_STAT_READ(from, rec_pages_eviction);
-=======
 	    WT_STAT_READ(from, lsm_work_units_created);
 	to->lsm_work_queue_max += WT_STAT_READ(from, lsm_work_queue_max);
+	to->rec_pages_restore += WT_STAT_READ(from, rec_pages_restore);
+	to->rec_pages_lookaside += WT_STAT_READ(from, rec_pages_lookaside);
 	to->rec_pages += WT_STAT_READ(from, rec_pages);
 	to->rec_pages_eviction += WT_STAT_READ(from, rec_pages_eviction);
->>>>>>> 55110bae
 	to->rec_split_stashed_bytes +=
 	    WT_STAT_READ(from, rec_split_stashed_bytes);
 	to->rec_split_stashed_objects +=
