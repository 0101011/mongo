// dbclient.cpp - connect to a Mongo database as a database, from C++

/**
*    Copyright (C) 2008 10gen Inc.
*
*    This program is free software: you can redistribute it and/or  modify
*    it under the terms of the GNU Affero General Public License, version 3,
*    as published by the Free Software Foundation.
*
*    This program is distributed in the hope that it will be useful,
*    but WITHOUT ANY WARRANTY; without even the implied warranty of
*    MERCHANTABILITY or FITNESS FOR A PARTICULAR PURPOSE.  See the
*    GNU Affero General Public License for more details.
*
*    You should have received a copy of the GNU Affero General Public License
*    along with this program.  If not, see <http://www.gnu.org/licenses/>.
*/

#include "stdafx.h"
#include "../db/pdfile.h"
#include "dbclient.h"
#include "../util/builder.h"
#include "../db/jsobj.h"
#include "../db/query.h"
#include "../db/json.h"
#include "../db/instance.h"

/* --- dbclientcommands --- */

<<<<<<< HEAD
inline bool DBClientWithCommands::isOk(const BSONObj& o) { 
	return o.getIntField("ok") == 1;
}

inline bool DBClientWithCommands::runCommand(const char *dbname, BSONObj cmd, BSONObj &info) { 
	string ns = string(dbname) + ".$cmd";
    info = findOne(ns.c_str(), cmd);
	return isOk(info);
}

/* note - we build a bson obj here -- for something that is super common like getlasterror you 
          should have that object prebuilt as that would be faster.
*/
bool DBClientWithCommands::simpleCommand(const char *dbname, BSONObj *info, const char *command) { 
	BSONObj o;
	if( info == 0 )
		info = &o;
	BSONObjBuilder b;
	b.appendInt(command, 1);
	return runCommand(dbname, b.done(), *info);
}

BSONObj ismastercmdobj = fromjson("{ismaster:1}");
=======
BSONObj ismastercmdobj = fromjson("{\"ismaster\":1}");
>>>>>>> 6184c208

bool DBClientWithCommands::isMaster(bool& isMaster, BSONObj *info) {
	BSONObj o;	if( info == 0 )	info = &o;
	bool ok = runCommand("admin", ismastercmdobj, *info);
    isMaster = (info->getIntField("ismaster") == 1);
	return ok;
}

bool DBClientWithCommands::createCollection(const char *ns, unsigned size, bool capped, int max, BSONObj *info) { 
	BSONObj o;	if( info == 0 )	info = &o;
	BSONObjBuilder b;
	b.append("create", ns);
	if( size ) b.append("size", size);
	if( capped ) b.append("capped", true);
	if( max ) b.append("max", max);
	string db = nsToClient(ns);
	return runCommand(db.c_str(), b.done(), *info);
}

bool DBClientWithCommands::copyDatabase(const char *fromdb, const char *todb, const char *fromhost, BSONObj *info) { 
	assert( *fromdb && *todb );
	BSONObj o; if( info == 0 ) info = &o;
	BSONObjBuilder b;
	b.append("copydb", 1);
	b.append("fromhost", fromhost);
	b.append("fromdb", fromdb);
	b.append("todb", todb);
	return runCommand("admin", b.done(), *info);
}

bool DBClientWithCommands::setDbProfilingLevel(const char *dbname, ProfilingLevel level, BSONObj *info ) { 
	BSONObj o; if( info == 0 ) info = &o;

    if( level ) {
        // Create system.profile collection.  If it already exists this does nothing.  
		// TODO: move this into the db instead of here so that all 
		//       drivers don't have to do this.
		string ns = string(dbname) + ".system.profile";
		createCollection(ns.c_str(), 1024 * 1024, true, 0, info);
    }

	BSONObjBuilder b;
	b.append("profile", (int) level);
	return runCommand(dbname, b.done(), *info);
}

BSONObj getprofilingcmdobj; // TODO UNCOMMENT !!! = fromjson("{profile:-1}");

bool DBClientWithCommands::getDbProfilingLevel(const char *dbname, ProfilingLevel& level, BSONObj *info) { 
	BSONObj o; if( info == 0 ) info = &o;
	if( runCommand(dbname, getprofilingcmdobj, *info) ) { 
		level = (ProfilingLevel) info->getIntField("was");
		return true;
	}
	return false;
}

bool DBClientWithCommands::eval(const char *dbname, const char *jscode, BSONObj& info, BSONElement& retValue, BSONObj *args) { 
	BSONObjBuilder b;
	b.appendCode("$eval", jscode);
	if( args ) 
		b.appendArray("args", *args);
	bool ok = runCommand(dbname, b.done(), info);
	if( ok ) 
		retValue = info.getField("retval");
	return ok;
}

bool DBClientWithCommands::eval(const char *dbname, const char *jscode) { 
	BSONObj info;
	BSONElement retValue;
	return eval(dbname, jscode, info, retValue);
}

/* TODO: unit tests should run this? */
void testDbEval() { 
	DBClientConnection c;
	string err;
	if( !c.connect("localhost", err) ) { 
		cout << "can't connect to server " << err << endl;
		return;
	}
	BSONObj info;
	BSONElement retValue;
	BSONObjBuilder b;
	b.append("0", 99);
	BSONObj args = b.done();
	bool ok = c.eval("dwight", "function() { return args[0]; }", info, retValue, &args);
	cout << "eval ok=" << ok << endl;
	cout << "retvalue=" << retValue.toString() << endl;
	cout << "info=" << info.toString() << endl;

	cout << endl;

	int x = 3;
	assert( c.eval("dwight", "function() { return 3; }", x) );

	cout << "***\n";

	BSONObj foo = fromjson("{x:1}");
	cout << foo.toString() << endl;
	int res=0;
	ok = c.eval("dwight", "function(parm1) { return parm1.x; }", foo, res);
	cout << ok << " retval:" << res << endl;
}

int test2() { 
	testDbEval();
	return 0;
}

/* --- dbclientconnection --- */

BSONObj DBClientBase::findOne(const char *ns, BSONObj query, BSONObj *fieldsToReturn, int queryOptions) {
    auto_ptr<DBClientCursor> c =
        this->query(ns, query, 1, 0, fieldsToReturn, queryOptions);

    massert( "DBClientBase::findOne: transport error", c.get() );

    if ( !c->more() )
        return BSONObj();

    return c->next().copy();
}

bool DBClientConnection::connect(const char *_serverAddress, string& errmsg) {
    serverAddress = _serverAddress;

    int port = DBPort;
    string ip = hostbyname(_serverAddress);
    if ( ip.empty() )
        ip = serverAddress;

    size_t idx = ip.find( ":" );
    if ( idx != string::npos ) {
        //cout << "port string:" << ip.substr( idx ) << endl;
        port = atoi( ip.substr( idx + 1 ).c_str() );
        ip = ip.substr( 0 , idx );
        ip = hostbyname(ip.c_str());

    }
    if ( ip.empty() )
        ip = serverAddress;

    // we keep around SockAddr for connection life -- maybe MessagingPort
    // requires that?
    server = auto_ptr<SockAddr>(new SockAddr(ip.c_str(), port));
    p = auto_ptr<MessagingPort>(new MessagingPort());

    if ( !p->connect(*server) ) {
        stringstream ss;
        ss << "couldn't connect to server " << serverAddress << " " << ip << ":" << port;
        errmsg = ss.str();
        failed = true;
        return false;
    }
    return true;
}

void DBClientConnection::checkConnection() {
    if ( !failed )
        return;
    if ( lastReconnectTry && time(0)-lastReconnectTry < 2 )
        return;
    if ( !autoReconnect )
        return;

    lastReconnectTry = time(0);
    log() << "trying reconnect to " << serverAddress << endl;
    string errmsg;
    string tmp = serverAddress;
    failed = false;
    if ( !connect(tmp.c_str(), errmsg) )
        log() << "reconnect " << serverAddress << " failed " << errmsg << endl;
    else
        log() << "reconnect " << serverAddress << " ok" << endl;
}

auto_ptr<DBClientCursor> DBClientBase::query(const char *ns, BSONObj query, int nToReturn,
        int nToSkip, BSONObj *fieldsToReturn, int queryOptions) {
    auto_ptr<DBClientCursor> c( new DBClientCursor( this,
                                ns, query, nToReturn, nToSkip,
                                fieldsToReturn, queryOptions ) );
    if ( c->init() )
        return c;
    return auto_ptr< DBClientCursor >( 0 );
}

void DBClientBase::insert( const char * ns , BSONObj obj ){
    Message toSend;
    
    BufBuilder b;
    int opts = 0;
    b.append( opts );
    b.append( ns );
    obj.appendSelfToBufBuilder( b );
    
    toSend.setData( dbInsert , b.buf() , b.len() );

    say( toSend );
}

void DBClientConnection::remove( const char * ns , BSONObj obj , bool justOne ){
    Message toSend;
    
    BufBuilder b;
    int opts = 0;
    b.append( opts );
    b.append( ns );
    
    int flags = 0;
    if ( justOne || obj.hasField( "_id" ) )
        flags &= 1;
    b.append( flags );

    obj.appendSelfToBufBuilder( b );
    
    toSend.setData( dbDelete , b.buf() , b.len() );

    port().say( toSend );
}

/* -- DBClientCursor ---------------------------------------------- */

void assembleRequest( const string &ns, BSONObj query, int nToReturn, int nToSkip, BSONObj *fieldsToReturn, int queryOptions, Message &toSend ) {
    // see query.h for the protocol we are using here.
    BufBuilder b;
    int opts = queryOptions;
    assert( (opts&Option_ALLMASK) == opts );
    b.append(opts);
    b.append(ns.c_str());
    b.append(nToSkip);
    b.append(nToReturn);
    query.appendSelfToBufBuilder(b);
    if ( fieldsToReturn )
        fieldsToReturn->appendSelfToBufBuilder(b);
    toSend.setData(dbQuery, b.buf(), b.len());
}

void DBClientConnection::say( Message &toSend ) {
    port().say( toSend );
}

bool DBClientConnection::call( Message &toSend, Message &response, bool assertOk ) {
    if ( !port().call(toSend, response) ) {
        failed = true;
        if ( assertOk )
            massert("dbclient error communicating with server", false);
        return false;
    }
    return true;
}

void DBClientConnection::checkResponse( const char *data, int nReturned ) {
    /* check for errors.  the only one we really care about at
     this stage is "not master" */
    if ( clientPaired && nReturned ) {
        BSONObj o(data);
        BSONElement e = o.firstElement();
        if ( strcmp(e.fieldName(), "$err") == 0 &&
                e.type() == String && strncmp(e.valuestr(), "not master", 10) == 0 ) {
            clientPaired->isntMaster();
        }
    }
}

bool DBClientCursor::init() {
    Message toSend;
    assembleRequest( ns, query, nToReturn, nToSkip, fieldsToReturn, opts, toSend );
    if ( !connector->call( toSend, *m, false ) )
        return false;

    dataReceived();
    return true;
}

void DBClientCursor::requestMore() {
    assert( cursorId && pos == nReturned );

    BufBuilder b;
    b.append(opts);
    b.append(ns.c_str());
    b.append(nToReturn);
    b.append(cursorId);

    Message toSend;
    toSend.setData(dbGetMore, b.buf(), b.len());
    auto_ptr<Message> response(new Message());
    connector->call( toSend, *response );

    m = response;
    dataReceived();
}

void DBClientCursor::dataReceived() {
    QueryResult *qr = (QueryResult *) m->data;
    if ( qr->resultFlags() & QueryResult::ResultFlag_CursorNotFound ) {
        // cursor id no longer valid at the server.
        assert( qr->cursorId == 0 );
        cursorId = 0; // 0 indicates no longer valid (dead)
    }
    if ( cursorId == 0 ) {
        // only set initially: we don't want to kill it on end of data
        // if it's a tailable cursor
        cursorId = qr->cursorId;
    }
    nReturned = qr->nReturned;
    pos = 0;
    data = qr->data();

    connector->checkResponse( data, nReturned );
    /* this assert would fire the way we currently work:
        assert( nReturned || cursorId == 0 );
    */
}

bool DBClientCursor::more() {
    if ( pos < nReturned )
        return true;

    if ( cursorId == 0 )
        return false;

    requestMore();
    return pos < nReturned;
}

BSONObj DBClientCursor::next() {
    assert( more() );
    pos++;
    BSONObj o(data);
    data += o.objsize();
    return o;
}

DBClientCursor::~DBClientCursor(){
    if ( cursorId ){
        cerr << "TODO: need to kill the cursor here __FILE__:__LINE__" << endl;
    }
        
}

/* ------------------------------------------------------ */

// "./db testclient" to invoke
extern BSONObj emptyObj;
void testClient() {
    cout << "testClient()" << endl;
//	DBClientConnection c(true);
    DBClientPaired c;
    string err;
    if ( !c.connect("10.211.55.2", "1.2.3.4") ) {
//    if( !c.connect("10.211.55.2", err) ) {
        cout << "testClient: connect() failed" << endl;
    }
    else {
        // temp:
        cout << "test query returns: " << c.findOne("foo.bar", fromjson("{}")).toString() << endl;
    }
again:
    cout << "query foo.bar..." << endl;
    auto_ptr<DBClientCursor> cursor =
        c.query("foo.bar", emptyObj, 0, 0, 0, Option_CursorTailable);
    DBClientCursor *cc = cursor.get();
    if ( cc == 0 ) {
        cout << "query() returned 0, sleeping 10 secs" << endl;
        sleepsecs(10);
        goto again;
    }
    while ( 1 ) {
        bool m;
        try {
            m = cc->more();
        } catch (AssertionException&) {
            cout << "more() asserted, sleeping 10 sec" << endl;
            goto again;
        }
        cout << "more: " << m << " dead:" << cc->isDead() << endl;
        if ( !m ) {
            if ( cc->isDead() )
                cout << "cursor dead, stopping" << endl;
            else {
                cout << "Sleeping 10 seconds" << endl;
                sleepsecs(10);
                continue;
            }
            break;
        }
        cout << cc->next().toString() << endl;
    }
}

/* --- class dbclientpaired --- */

string DBClientPaired::toString() {
    stringstream ss;
    ss << "state: " << master << '\n';
    ss << "left:  " << left.toStringLong() << '\n';
    ss << "right: " << right.toStringLong() << '\n';
    return ss.str();
}

DBClientPaired::DBClientPaired() :
        left(true), right(true)
{
    master = NotSetL;
}

/* find which server, the left or right, is currently master mode */
void DBClientPaired::_checkMaster() {
    for ( int retry = 0; retry < 2; retry++ ) {
        int x = master;
        for ( int pass = 0; pass < 2; pass++ ) {
            DBClientConnection& c = x == 0 ? left : right;
            try {
                bool im;
                BSONObj o;
				c.isMaster(im, &o);
                if ( retry )
                    log() << "checkmaster: " << c.toString() << ' ' << o.toString() << '\n';
                if ( im ) {
                    master = (State) (x + 2);
                    return;
                }
            }
            catch (AssertionException&) {
                if ( retry )
                    log() << "checkmaster: caught exception " << c.toString() << '\n';
            }
            x = x^1;
        }
        sleepsecs(1);
    }

    uassert("checkmaster: no master found", false);
}

inline DBClientConnection& DBClientPaired::checkMaster() {
    if ( master > NotSetR ) {
        // a master is selected.  let's just make sure connection didn't die
        DBClientConnection& c = master == Left ? left : right;
        if ( !c.isFailed() )
            return c;
        // after a failure, on the next checkMaster, start with the other
        // server -- presumably it took over. (not critical which we check first,
        // just will make the failover slightly faster if we guess right)
        master = master == Left ? NotSetR : NotSetL;
    }

    _checkMaster();
    assert( master > NotSetR );
    return master == Left ? left : right;
}

bool DBClientPaired::connect(const char *serverHostname1, const char *serverHostname2) {
    string errmsg;
    bool l = left.connect(serverHostname1, errmsg);
    bool r = right.connect(serverHostname2, errmsg);
    master = l ? NotSetL : NotSetR;
    if ( !l && !r ) // it would be ok to fall through, but checkMaster will then try an immediate reconnect which is slow
        return false;
    try {
        checkMaster();
    }
    catch (UserAssertionException&) {
        return false;
    }
    return true;
}

auto_ptr<DBClientCursor> DBClientPaired::query(const char *a, BSONObj b, int c, int d,
        BSONObj *e, int f)
{
    return checkMaster().query(a,b,c,d,e,f);
}

BSONObj DBClientPaired::findOne(const char *a, BSONObj b, BSONObj *c, int d) {
    return checkMaster().findOne(a,b,c,d);
}

<|MERGE_RESOLUTION|>--- conflicted
+++ resolved
@@ -27,7 +27,6 @@
 
 /* --- dbclientcommands --- */
 
-<<<<<<< HEAD
 inline bool DBClientWithCommands::isOk(const BSONObj& o) { 
 	return o.getIntField("ok") == 1;
 }
@@ -50,10 +49,7 @@
 	return runCommand(dbname, b.done(), *info);
 }
 
-BSONObj ismastercmdobj = fromjson("{ismaster:1}");
-=======
 BSONObj ismastercmdobj = fromjson("{\"ismaster\":1}");
->>>>>>> 6184c208
 
 bool DBClientWithCommands::isMaster(bool& isMaster, BSONObj *info) {
 	BSONObj o;	if( info == 0 )	info = &o;
@@ -100,7 +96,7 @@
 	return runCommand(dbname, b.done(), *info);
 }
 
-BSONObj getprofilingcmdobj; // TODO UNCOMMENT !!! = fromjson("{profile:-1}");
+BSONObj getprofilingcmdobj = fromjson("{\"profile\":-1}");
 
 bool DBClientWithCommands::getDbProfilingLevel(const char *dbname, ProfilingLevel& level, BSONObj *info) { 
 	BSONObj o; if( info == 0 ) info = &o;
@@ -153,7 +149,7 @@
 
 	cout << "***\n";
 
-	BSONObj foo = fromjson("{x:1}");
+	BSONObj foo = fromjson("{\"x\":7}");
 	cout << foo.toString() << endl;
 	int res=0;
 	ok = c.eval("dwight", "function(parm1) { return parm1.x; }", foo, res);
